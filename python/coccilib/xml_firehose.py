--- conflicted
+++ resolved
@@ -1,21 +1,9 @@
 # Coccinelle output module to display Firehose XML
 
-<<<<<<< HEAD
-try:
-    from firehose.model import Message, Function, Point, Range, \
-    File, Location, Generator, Metadata, Analysis, Issue, Notes, Failure, \
-    CustomFields
-except ImportError:
-    pass
-    #print "Error: Firehose is not installed or not in the Python path."
-    #print "Try 'pip install firehose' as root."
-    #import sys; sys.exit()
-=======
 """
 You need Firehose to use this module.
 You can get it at https://github.com/fedora-static-analysis/firehose
 or directly via Pypi: # pip install firehose
->>>>>>> f34e3734
 
 In your semantic patches, import Firehose like this:
 coccilib.xml_firehose.import_firehose()
