-*- org -*-

* upcoming/planned/todo
** Language:
- Semantic patch for other languages
- Support metavariables, virtual rules and virtual identifiers
  in initialize and finalize rules
- Support for matching #ifdef, etc.
- function-typed metavariables
- virtual typedef, declarer name, iterator name
- regexps for type metavariables
- 'symbol' metadeclaration for C identifiers that are guaranteed not intended as meta variables.
- allow mixing isomorpisms with normal rules

** Features:
- New scripting languages
- more than one SP on the command line
- interpret #if, as is done for #ifdef
- restored support for with-python in configure and support for --python option
  in the command line to use a specific python interpreter

** Bugfix:
- Add more information in documentation, man pages and wiki
- typedefs from C code should not be used before their point of inference
  (saved_typedefs in cprogram_of_file)

* 1.0.8
** Language:
<<<<<<< HEAD
- Support for double complex and float complex at the C and SmPL level.
- Add conjunction for identifiers.
=======
- Support for long double complex, double complex and float complex at the
  C and SmPL level.
>>>>>>> 7000d0a9
** Features:
** Bugfix:
* 1.0.7
** Language:
- Allow constraints on any metavariables. Constraints can be specified
  by comprehension (= { ... } or != { ... }, with each item referring
  to a constant identifier or an inherited meta-variable, and
  curly-brackets can be omitted for a single item), regular expression
  (=~ "..." or !~ "..."), integer comparison (<=, <, >=, >) or scripts
  (:script:...). Constraints can be used in conjunctions (&&),
  disjunctions (||) and can be negated (!)  and parenthesed.
  Sub-expression constraints (<=) are still dealt separately and can
  only be used individually or in conjunction with other constraints
  (not under a disjunction or a negation). See tests/constraints.cocci
  and tests/type_constraints.cocci
- Allow script finalizers for parallel computation.  See
  tests/countcalls.cocci and tests/countcalls_python.cocci
- Allow disjunctions on a wider range of syntactic constructions (function
  definitions, variable declarations, ...). See tests/disj.cocci.
- Finalizers now occur before iteration loop and can register new
  iterations.
- Multiple initializers and finalizers are allowed for the same language.
- Support function pointer types in casts.
- Allow something identified as a MacroDecl as a structure field.
- Conjunctions, ie ( & ), for declarations.
- Optional bitfield annotation on expression meta-variables. Requested by
  Kumar Gala. See tests/bitfield_matching.cocci
- Bit-field matching, see tests/bitfield.cocci
- Anonymous field matching, see tests/anonfield.cocci
- current_element position information in position structure (ocaml &
  python)
- matching and transformation of a single attribute after a variable name
  in a variable declaration.
- add conjunctions on types.
- make addition of __attribute__((...)) on function definitions work
- add typeof to the semantic patch language
- require "name" when declaring attribute names.
- Support some changes on function pointer typedefs.
- allow a coccinelle ocaml script to detect whether parallelism is used,
  via Flag.parmap_core (None for no pararallelism, and Some x for x cores)
- Make it possible to match or add an empty struct type declaration.
  Suggestion of Michele Martone.
- --backup-suffix replaced by --suffix and made applicable to --out-place
** Features:
- Better error reporting for unparsable terms when using make_expr etc in
  script code.  Problem reported by Markus Elfring.
- --ignore command line argument to specify a prefix of the names of files
  that should be ignored.
- added --max-width to adjust the line width for generated code.  Requested
  by Kumar Gala.
- forall and exists for quantifying over the success of matching depends on
  constraints.
- --verbose-includes option to show what files are actually included
- allow casts to unknown typedefs on more kinds of constants (reported by
  Yann Droneaud)
- Pick up header files that have the same name as the desired one if they
  are unique in the provided include paths.
- Caching of parsed header files, --no-include-cache to disable.
- --force-kr and --prevent-kr options to control whether K&R parsing is
  considered.
- Generalization of script constraints to allow reference to metavariables
  defined in the same rule, only when the constrained metavariable always
  occurs in rule_elems that also mention any othe local metavariables
  mentioned in the script constraint.  Referenced local variables must be
  declared before the constrained one.
- Allow more variety in #pragmas
- Add macro names to Coccilib.current_element
- Get rid of code that depends on unbound virtual rules
- Bash-completion scripts are now installed in share/bash-completion/completions
  (overridable with the new with-bash-completion option,
  reported by Himanshu Jha)
- Allow using -o when only the main file changes, even if headers have been
  matched.
- Preserve spacing for comments in statement and declaration metavariables,
  when they are used in + code.
** Bugfix:
- Improved detection of metavariables in strings.  Problem reported by
  Wolfram Sang.
- Don't require all metavars in type exp meta constraint to be bound,
  unless only one type is specified.  Problem reported by Michael Stefaniuc.
- Finalization scripts are executed even in case there is no other script rules.
- spatch should find standard.iso and Python modules even if COCCINELLE_HOME
  and PYTHONPATH are not set (either in the directory where the executable is
  if it contains standard.iso, or in ../lib/coccinelle relatively to where the
  executable is).
- Improve SmPL parsing of added __attribute__.  Problem repported by
  Eduardo Habkost.
- In python scripts, virtuals should not overwrite locals with the same
  name.  Problem reported by Bhumika Goyal.
- Identify typedefs in type metavariable constraints, problem identified by
  Michele Martone.
- #ifdefs and cpp directives should not be able to be bound to MetaField
  metavariables.  Problem found using an example contributed by Michele
  Martone.
* 1.0.6
** Language:
- Allow \ in #define in semantic patch rules, to allow body with multiple
  lines, potentially including changes.  As a side effect, \ is also
  allowed in when specifications, again to allow patterns to stretch over
  multiple lines.
- Add identifier list metavariables for #define parameter lists
** Features:
- Add Coccilib.version() allowing ocaml code to access the version of
  spatch being used.
- Per file profiling with --profile-per-file for processing of directories.
- allow -j9 and -Ifoo, as used in some other tools
** Bugfix:
- Allow parallel compilation for bundles.  Issue identified by Luis Rodriguez.
- Allow the use of absolute path names with id-utils.  Issue identified by
Luis Rodriguez.
- Clean up temporary files when using parmap.  Issue identified by Luis
Rodriguez.
- Do nothing when there are no files to work on, avoiding parmap temporary
  file creation issues.
* 1.0.5
** Language:
- In the Coccilib interface, the function file, giving the file being
  currently processed, has become files, returning a list of file names,
  because Coccinelle can work on more than one file at once.
- For typedefs, symbols, iterator names, and declarer names, allow
  redeclaration as either the same kind, or temporary redeclaration as a
  metavariable.
- Support for Python 3. Pycaml has been patched. The bundled version is
  systematically used, even if Pycaml is already installed locally.
- Support for iterations in Python scripts
- Metavariable initialization in Python scripts to a number of kinds of
  AST structures
** Features:
- addition of --file-groups option
- ocaml code allowed as constraints on position variables
- --enable-release configure option not accepted any longer.
- Extend pycocci SmPL <=> Patch equivalence proof with [ -c | --clean-proof ]
  support to enable support for a quiet and clean SmPL patch proof, this will
  nuke any temporary branches used for the proof if everything went well.
- Add support for SmPL <=> Patch equivalence using pycocci using patches,
  for an example refer to:
	o tests/pycocci/patches/0001-proto3*
	o tests/pycocci/code/0001-proto3/
  To test, use: ./scripts/pycocci-check.sh after building Coccinelle.
  This will touch your reflog though, and as such is disabled by default,
  to clean your reflog you can use: git reflog expire --all --expire=now
- Added --tmp-dir option, to specify the name of the temporary directory
  used to hold the results obtained on the different cores with the -j option.
- --defined and --undefined arguments now apply to #if as well as #ifdef.
  The expression has to be written exactly as it appears in the code, minus
  leading whitespace and any comments (leading or nonleading).
- Compare the standard output of scripts in test files with testfile.stdout
  if provided (with --compare-with-expected)
- Compatible with OCaml 4.03.0
** Bugfix:
- pycocci: skip proof when git dir is dirty
- pycocci: fix gitname use, when using SmPL <=> patch equivalence proof
  support and a relative path was used as target the git project base
  directory was not being found, using absolute paths fixes this.
- Don't complain about unreferenced variables in ungenerated rules
- Be flexible about the matching of the first or last comma in a
  ... parameter or expression list, also in the case of transformation.
- Fix various omissions related to binary and assignment metavariables.
- Add whitespace on C code/transformed code boundary.
- Types declared in header files are now taken into account while parsing
  C files.
- ( and & now allowed at the start of a line in a SmPL rule header
- Remove added space when removing unneeded parens at the start of an
  arglist, reported by Daniel Lundqvist
- Better pretty printing of array type declarations that result from T i;
  where at least T is a metavariable.
- Various improvements in the pretty printing of C code stored in
  metavariables.
- Bundled Menhir can now be used to compile the mly grammar.
- Bundled PCRE now links correctly.
* 1.0.4
** Language:
- Length for statement list metavariables
** Features:
- file in declaration for depends on constraints
** Bugfix:
- build system: delete pregenerated parsers if menhir is installed
* 1.0.3
** Language:
- Conjunction (analogous to disjunction)
- Drop Circles, Stars
- Drop Unique
- Default values for script metavariables
** Features:
- Removed the extlib and sexp bundles which were not used any more.
- Drop support for OCaml 3.11 which did not allow to compile coccinelle in
  native code
- Print metavariables properly for script code.
- Print metavariables properly for cocci code.
- SYSCALL_DEFINE macros, contributed by Jörn Engel
- --indent option, giving default indent, for projects not using tabs
- Introduce .cocciconfig configuration file
- Add some support for MetaStmtList.  Allowed at top level of {}.
- timeout of 0 is no timeout, to allow cancelling this option.
- --print-options-only to see accumulated options.
** Bugfix:
- Allow virtual variable definition to contain an =.
- Improvement when exists rule contains when forall.
- The presence of camlp4 is no longer checked when not needed
  (only required to compile the bundled OCaml bindings for Python)
* 1.0.2
** Language:
** Features:
- Positions of C tokens are now computed while lexing rather than
  during a distinct pass. This makes use of the Lexing.new_line function
  which has been introduced in OCaml 3.11.
  Coccinelle can thus no longer be compiled with OCaml 3.10.
- --use-gitgrep falls back to --use-coccigrep for a non-git repository.
- ocaml coccilib allows propagating identifiers, expressions, statements,
  listlens, and positions to subsequent matching rules, via new ocaml code
  constructors: make_ident, make_expr, make_expr_with_env etc.
- Allow @S, for statement metavariable S on expressions
- Exploit explicit positive constraints (no regexps) on identifiers in
  file filtering
- Ability to declare a rule as matching an identifier.  Doesn't work
  properly for names of typedefs, enums, structures, or unions.
- autogen creates a version number that corresponds to the most recent commit.
** Bugfix:
- Coccinelle's "make install" now copies files to /usr/local/lib instead of
  /usr/local/share
- Iso: allow mixed for model for the case where the model is just a metavar
  Thanks to Kris Borer for reporting the problem
- Allow ! to propagate into == or other ops in more cases.
* 1.0.1
** Language:
- allow static on type-level declarers
- ... in for loop header and in array declaration size matches nothing.
** Features:
- add --use-gitgrep option, for scanning with git grep
** Bugfix:
- Take into account constraints when determining whether a metavar is pure
- don't add switch fall through when a default is hidden under another case
  label.
- Safer handing of loops in ...
* 1.0.0
** Language:
- Add metavariables for matcing assignment and binary operators.
- Add ...... to match ... in C function declarations and definitions.
- Addition of initializer list metavariables.  Thanks to Michael Stefaniuc
  for noticing the need for them.
- Allow multiple position variables per token
- ++ can now be associated with - code
- Allow /* */ comments as smpl comments, not only as + code
- Add support for && (label addresses)
- local idexpression metavariable no longer matches static local x
- Consider using to be a comment in C++ code.  Patch submitted by Jani Monoses.
- Command line cocci
- print_main etc for ocaml Coccilib
- =~ not ~= is used to indicate a regular expression constraint on an
  identifier.  And !~ for a nonmatch.
- allow long double, short int, long int, and long long int in SmPL code.
- gcc constructors allowed in SmPL.  Thanks to Uwe Kleine-Koenig for
  pointing out the problem.
- Allow ! to appear before () in depends.  Thanks to SF Markus Elfring for
  noticing the problem.
- Can add code containing #pragma or #line.
- Multicharacter command-line options now begin with -- and contain -
  rather than _.
- Allow multiple types of hidden metavariables, each preceded by @.
  Position variables can be attached to these.
- Python code now receives a structure containing a list of matched
  elements for list metavariables.  Thanks to Michael Stefaniuc for
  suggesting this features.
- Python code now receives expressions and identifiers as ordinary strings,
  not as elements of specific structures.
- Allow size_t as the type of an array index in smpl code.  Reported by
  Mansour Moufid.
- Allow renaming an expression as an identifier (@i)
- Support const/volatile after *.  Thanks to Lars-Peter Clausen for
  pointing out the problem.
- Support variable declarations in the first element of a for loop header.
- Support decimal type with the --ibm option
- Support some matching on pragmas
- Initialize and finalize rules contain a metavariable declaration region.
- Added documentation about iteration.
- Allow changes within strings.
- EXEC, for use with the --ibm option.
- Limited matching of decimal format strings, with the --ibm option
- Add a global idexpression operator, like the local one.
- Positive constraint set for identifier metavariables.

** Features:
- Preserve spacing before // comments when not at the beginning of a line
- Adjusted parsing of endif to put it after jump code
- Improve warning message when using -use_cache
- More helpful initial value for exported variables in python
- Support - on expression nests
- Better handling of the case of a matched declaration that should only
  be replaced by other top level things.
- Allow a semantic patch beginning and ending with braces to match the
  complete body of a function if the braces are not removed and if nothing
  is added before the first brace or after the last one.
- Add -cache_prefix option, to specify where to put cached files.
- Allow module_init(foo); to match module_init(foo) (or likewise for any
  declarer), when no transformation is specified on the semicolon.
- Add Coccilib.exit() for ocaml code and cocci.exit() for python code,
  to abort the treatment of the current file.
- Don't multiply print the same patch for the same file
- Drop date in diff
- Don't repeat smpl type warnings
- -sp_file/-cocci_file are now optional.  If not present an argument that
  ends in .cocci is assumed to be the name of the file containing the
  semantic patch.
- Allow limiting the size of a named cache using -cache_limit
- Cache name specified with -cache_prefix is extended according to the
  index (parallelism), if any.
- Allow multi-character constants in C code and SmPL code.  Thanks to Kamil
  Pilch for pointing out the problem.
- Better parsing of K&R C functions.  No longer convert all parameters to
  typedefs.
- Implement newes as a hash table, for more efficiency on big sets of
  environments.
- A local variable that is declared without a type is not considered to be
  a local variable.  Actually, such a variable is probably really a macro
  that expends to a declaration, and this macro is not the variable name.
- Allow iteration to make modifications when the modifications are done
  inplace.
- -debug gives information about defined virtual rules and about virtual
  identifier bindings.
- no more crashing on c++-like code without the c++ argument.
- dependencies can have ! on ()
- Give ocaml code access to Flag and thus the current file name.
- Slightly more efficient handling of lists.
- Slightly better error message in the case of inconsistent paths
- Improve limited size caching
- Remove zero #ifdefs when everything else is removed
- Mac OSX compatibility (tested on OSX Lion)
- 'Make depend' is called automatically when starting from a cleaned source
- Configure flag --enable-release makes 'make' build the optimized version of
  coccinelle if possible.
- The installed 'bin/spatch' calls spatch.opt or spatch with default parameters
  for iso/headers/python. 'bin/spatch.opt' and 'bin/spatch.byte'
- The bundled packages are now in the 'bundles' subdirectory and in the
  form of their original tarballs. These are extracted and used on-demand.
- Compatibility with python 2 and python 3. Also, a small bug is fixed in the order
  of library includes that caused sometimes trouble when building the pycaml library.
- Dropped the dependency on Perl in the Makefiles
- The configure script uses pkg-config and ocaml findlib and provides many
  flags for tuning/overriding the build process (including the ocaml
  compiler and the C compiler and preprocessor).
- Add line number directives to the .ml file generated from a .cocci file
- Added 'make check' as an alternative to 'make test'. It can run after
  building spatch, checks whether some features work (python and ocaml scripts,
  regexes) if these features are enabled, and then launches the test suite
  with a 75% success rate requirement. It also does not ask for user input
  and can be used in autonomous builds.
- Added an experimental --reverse flag to invert the semantic patch before application.
  Note that not all patches can be inverted, nor is it guaranteed that applying
  a patch followed by applying its inverse is an identity operation.
- Cache prefix takes distribution index into account.
- Add --defined and --undefined options allowing some code not to be
  touched.  Suggested by Eric Leblond.
- Dropped the need for the ocaml-extlib and ocaml-sexplib packages.
- Changed the file format of the regression test results. Files in the old format
  are no longer readable by spatch.
- Added a crude mechanism for integrating the results of external analyses with
  coccinelle, using positions to connect them together. This is an experimental
  feature. See demos/external_ana.{c,cocci,data}.
- Try to do better pretty printing when array elements are individually
  replaced
- Just fail quietly on attempt to remove a multi-variable declaration,
  allowing the semantic patch to continue.  A warning message is printed.
- Ignore unknown identifiers around known types.
- Ignore --use-glimpse if multiple directories given
- Added support for c++ namespace syntax in cocci files.
- Improved c++ parsing
- Addition of gcc min and max operators.  Thanks to Holden Karau
- Allow --use-idutils to take the name of the database as an optional
  argument.  Thank to Wolfram Sang for the suggestion.
- Allow some parameters of a function not to have names.
- Improve indentation and newline introduction in pretty printer.  Thanks
  to Nic Volanschi for the bug report.
- Eliminate the reliance on grep in most cases for worth trying, to improve
  performance.  Thanks to Johannes Berg for the suggestion.
- Allow multidecls when removing variable names or when modifying type.
- Take fresh declarations into account when computing get_constants to
  create dependencies
- Leave ifdefs-like directives in unparsed code, if they don't have
  beginning or ending counterparts.
- Improved interpret_cocci_grep to try to avoid no accumulating lots of
  anded data.
- Improve type inference performance when many files included by using
  maps.
- Extend file names only if the mentioned file does not exist.
- Better support for functions that have no specified return type.
- Added --include-headers-for-types option.
- Cope with unreadable C files.  Thanks to Akos PASZTORY for the
  suggestion.
- Add the ability to add, but not match or remove, attributes.  Thanks to
  Johannes Berg for the suggestion.
- Recognize for_each thing followed by ++ or -- as a loop.  Problem found
  by Wolfram Sang.
- Newline before python code in error messages.  Suggested by Markus
  Elfring.
- Add prototypes implicit isomorphism to allow disabling generation of
  rules based on changes in function prototypes.
- Support dynamic parallelism via the Parmap library.
- Allow disjunction in struct or enum name.  Problem noticed by Daniel Granat.
- --test-spacing option for regression testing of format issues

** Bugfix:
- Corrected parsing of script strings delimited by a single quote.  Thanks
  to Eugeniy Meshcheryakov for reporting the problem.
- Improved indentation of added ifdefs.
- Allow added comments and #ifdefs to precede other added code.  Thanks to
  Jani Monoses for noticing the problem.
- Corrected failure to due missing ocamlfind. Thanks to Derek M. Jones for
  reporting the problem.
- Allow fake nodes to be - in the allminus case, to drop tokens related to
  a function definition or forward declaration but before the first code
  mentioned in the semantic patch.
- Drop __init etc when deleting a whole function.
- Cause appropriate newlines to be preserved when multiple matches (trees)
  contain adjacent modifications derived from the same SmPL code.
- check_meta takes into account fresh identifier seed information.
- Types for worth-trying optimization should not be followed by space
- Improved filtering of result of matching atomic patterns
- Drop positions before creating function prototype rules
- Adjust position of { introduced by adding multiple statements in a
  single-statement position
- Drop newline after function call ( when all arguments on that line are
  eliminated
- Accept removal of a single declaration, replaced by arbitrary,
  non-declaration code
- smpl_spacing takes into account newlines, indentation
- Improved prevention of transformations on toplevel { ... } from causing
  changes outside function boundaries; also outside ifs, whiles, etc.
  Changes are still allowed on { ... } present for other reasons.
- Fix bug in include_match that caused everything to halt when all matches
  were discarded
- Don't call Insert_plus on rules that cannot be evaluated due to failed
  dependencies.
- Allow variable declaration right after a case in switch.
- The top of a loop is also after the body of a loop, for ... in loop body
- Do not anchor Str regexp at the beginning of the string to check
- Type annotation for C code uses most recent env for typedefs when
  possible.  Thanks to Andrea Canciani for pointing out the problem.
- Pretty print pointer types without a trailing space.  Thanks to Michael
  Stefaniuc for pointing out the problem.
- Propagate dependencies further in get_constants2
- Make lexer more dos friendly
- slightly better handling of long long
- Strip constraints from metavariables in function prototype treatment
  before comparison, due to incomparability of pcre regexps.
- Fixed obsolete regexp doc, thanks to Dmitry Osmakov
- Improved x || ... || y to avoid double modification
- Transparently allow \( \| and \) to be on lines beginning with -.  The -
  has no effect.
- Remove memory leak related to pr2_once management.  Thanks to Robert
  Gomulka for helping to solve the problem.  Don't use once hashtable if
  messages won't be printed anyway.
- Change the type of subtraction mixing pointer and array to have int result.
  Thanks to Robert Gomulka for noticing the problem.
- Fix interpretation of dependencies in the presence of virtual rules.
  Ignore constraints on inherited position metavariables in a rule that
  will be ignored.
- Better support meta iterator and meta declarer tokens, and symid tokens.
- Better indentation after added noindent.
- Fixed length bug in the treatment of structures.
- Allow inheriting declaration/field metavariables.
- Don't drop spaces after parentheses in when no minus code present.
  Thanks to Terry Wilson for reporting the problem.
- Keep inherited metavariables in asttomember (preprocessing for matching)
- allminus for types, to allow removing const, not just matching it
- improved pretty printing when something is added before a closed brace
- Allow matching on nameless structs.  Thanks to Ron Minnich for reporting
  the problem.
- Pretty printing of const/volatile arrays in smpl code.
- Don't allow just dropping an exp or type
- Avoid removing #endif when surrounded by - code
- Print some important error messages even with the --very-quiet flag.
- Fixed parallel building in the Makefiles
- Fixed the compilation of the "pure bytecode" version. If you use the
  bundled pycaml or ocaml-pcre, you'll need their stub libraries in
  your LD_LIBRARY_PATH.
- For get_constants, virtuals should be false, not true
- C parsing of top-level declarers with initializations.
- Remove constraints in predicates in match result, to avoid PCRE equality
  problems
- Enum assignment matching an enum value shouldn't cause a
  crash. Likewise, an identifier matching an initialized enum field
  shouldn't cause a crash.
- Make when forall in an exists rule behave (more) like forall
- Ocaml 4.00.0 compatibility fixes
- Drop inlines, reduce parser code size
- Bind const_vol in the right order in Ast0 visitor
- use arg_expression for printing iterator arguments instead of expression,
  to get the right spacing.  Thanks to Lars-Peter Clausen for the fix.
- Better spacing for generated argument lists.  Thanks to Lars-Peter Clausen
  for reporting the problem.
- Collect all module interfaces for ocaml scripting in a single
  coccilib.cmi file, with the list of exposed internal modules in
  ocaml/exposed_modules.ml. This simplifies the installation of the
  ocaml version of coccilib, and allows us to specify which modules
  can be accessed by an ocaml script. The coccilib.cmi must either
  reside in $COCCI_DIR/ocaml/ or $COCCI_DIR/ocaml/coccilib/.
- Ocamlbuild-based compilation of coccinelle (experimental). In a
  cleaned repository, use the configure option --enable-ocamlbuild to
  enable it. The Makefiles will then use ocamlbuild.
- Ocamlscripts can access more of coccinelle: the file
  ocaml/exposed_modules.ml specifies which modules are accessible.
- Use arg_expression to print macro arguments.  Thanks to Lars-Peter
  Clausen for the fix.
- Remove some trailing whitespace due to unindent or added if braces.
  Thanks to Eric LeBlond for reporting one of the problems.
- Remove undesired newline after if header when body is a metavariable.
  Thanks to Eric LeBlond for reporting the problem.
- Improve macro expansion to take into account variable numbers of
  arguments
- Don't count macros or ifdefs in counting fields
- Better counting of indent size when indent contains multiple tabs
- Get the right annotation on trailing , that is after a nest.  Requires
  avoiding double processing in transformation_c.ml
- Fixed an issue where an 'Impossible' exception could be raised.
- Fixed an issue where some identifiers were incorrectly interpreted as typedef.
- allow __ at the beginning of a struct or union name
- unparsing with precedence
- Type metavariable should not match a case where there is no type in the
  C code.  Thanks to SF Markus Elfring for pointing out the problem.
- Allow an expression list metavariable to be attached to a parameter list
  metavariable, to allow using the parameter names as an argument list.
  Thanks to Michael Stefaniuc for pointing out the need for this feature.
- register x; in C is considered to implicitly declare an int typed
  variable.  A type metavariable that is part of a match of this
  declaration will get bound to int.  But if the type metavariable
  furthermore is associated with a position metavariable, the match will
  fail, because the implicit int has no position.  Thanks to Nic Volanschi
  for pointing out the problem.
- Propagate parameter list variables from rules for function definitions
  to the generated rules for function prototypes.  Thanks to Nic Volanschi
  for pointing out the problem.
- Avoid introducing extra space when pretty printing.  Thanks to Daniel
  Wagner for pointing out the problem.
- Don't add extra space before semicolon, comma, or right paren when adding
  an __attribute__
- Identifiers promoted to typedefs should have positions
- Allow disjunctions in removed nests
- Only print a warning about multidecls if the pattern actually matches.
- fixed --cache-limit to set --use-cache.  Thanks to Tegawende Bissyande
  for finding the problem.
- Drop matched pattern in idutils output.  Thanks to Wolfram Sang for
  pointing out the problem.
- Improve parsing of #defines that contain multiline comments.  Thanks to
  Tegawende Bissyande for finding the problem.
- Collect all types in get_constants when types mentioned on
  metavariables. Thanks to Michael Stefaniuc for the report.
- Try to fix pretty printing of directives.
- Allow renaming types in multidecls, including renames in initializers.
- Save virtual identifiers from the command line for use in finalize code.
- Make ocaml file prefix name be just a constant string rather than being
  determined by the semantic patch file name, to avoid
  incompatabilities between the semantic patch file name and what is
  allowed for the names of ocaml modules.  Thanks to Markus Elfring for
  noticing the problem.
- Improved use of parsing_hacks when an item of interest is preceded by
  a #define or #undef.  Thanks to Nic Volanschi for finding the problem.
- Improved handling of commas in multidecls.  Thanks to Nic Volanschi for
  finding the problem.
- Try to improve column offsets in complex strings.
- Improve performance of error handling code detection by only doing it
  when there is an escaping then branch.  Thanks to Ning Jiang for
  motivating investigation of the problem.
- Don't consider a break for a switch a indicating error handling code.
  Thanks to Ning Jiang for motivating investigation of the problem.
- Allow adding things after an escaping compound.  Thanks to Nic Volanschi
  for finding the problem.
- split apart added strings when moving mcode information to bef of for
  loop, function definition, etc.  Thanks to Luis R. Rodriguez for reporting
  the problem.
- Take into account dependencies when considering plus information in
  get_constants.  Also removing constraints based on plus information
  results in True, regardless on whether & or v is being considered.
  Thanks to Luis R. Rodriguez for reporting the problem.
- Move pcre regular expressions to a hashtable, and out of parsed smpl
  terms to avoid problems with comparing rule_elems in ctl matching.
  Note that this hash table is global and is never cleared, since we
  work on only one semantic patch per execution of Coccinelle.  Thanks to
  SF Markus Elfring for pointing out the problem.
- Leave constraints in function prototypes, now that they are comparable.
- Make it possible to add something after the last brace of a function.
  Thanks to Benoit Taine for motivating this change.
- Avoiding attaching # directives to , after ... as this comma may get
  dropped or not match any code.  Thanks to Stefan Assmann for reporting
  the problem.
- Manage trailing comma in Constructor code.  Thanks to Viresh Kumar for
  noting the problem.
- For multidecls, take into account that type may comprise multiple tokens.
  Thanks to Nic Volanschi for noticing the problem.
- don't add newlines in #defines, even if lines get long
- consider # as a comment character in script code
- Don't take into account string constants in get_constants, as these are
  not likely to be indexed.  Thanks to Benoit Taine for noting the problem.
- Better pretty printing indentation for ifs.
- Don't multiply propagate positions to the same token in isos that use the
  same token more than once.  Problem reported by Riccardo Lucchese.
- Don't require balanced parentheses in + code for stars.  Problem reported
  by Chi Pham.
- Unfavor commas for attaching plus code; commas can disappear.
- In pretty printing added if branch braces, allow minus code as well as
  spaces and newlines between the ) and the {.
- Make the --keep-comments flag work.
- Make the --force-diff flag work.
- Improve newlines around added else tokens.
- Improve parsing of multi strings.
- Improve pretty printing of expression list metavariable values.  Problem
  reported by Cyril Hrubis.
- Improve pretty printing of long parameter lists, improve added newlines
  for things in parentheses.  Problem reported by Luis Rodriguez.
- Lex comment at end of #if.  Problem reported by Markus Elfring.
- Allow ''
- Make fix_tokens_strings, List.flatten tail recursive to avoid stack
  overflow
- Make nothing match against empty statements.
- Improved propagation of #ifdef additions to function prototypes.
  Reported by Stefan Assman.
- Allow adding directives before and after ..., see ifif.cocci
- No space after trailing comma.
- Drop newlines when removing consecutive statements.
- Make build system use installed rather than bundled parmap when available.
- Extend parsing_hacks to recognize constant function pointers.  This issue
  was detected by Sören Brinkmann.
- Unfavor only trailing commas in insert_plus.  This has an impact on where
  plus code is put, and thus formatting of output.
- Put newlines only after certain Tokens in unparse_cocci.

* 0.2.5
** Language:
- Make a very small attempt to parse C++ code, amounting to accepting
  identifiers containing ::, tilde, and template invocations.  Use the
  option -c++.  This is not likely to be very useful in practice.
- Added metavariable metavariable type.
- Add disjunctions on identifiers in some contexts
- Pretend that & indicates a pointer in -c++ mode
- Support for new and delete
- Allow arrays in smpl parameter declarations.  Thanks to Jesper Louis
  Andersen for pointing out the problem.
- Field list metavariables
- Add the ability to add __attributes__ (NB, no matching on attributes)
- Slightly improved the error message for transformation on multiple
  variable declaration.  Thanks to Jonathan Nieder for pointing out the
  problem.

** Features:
- support transformations on variables (only) in declarations that declare
  multiple variables
- allow #endif XXX in C code
- relax_include_path now applied to non local includes too, in which case
  it tries to find a unique file with a suffix of the provided name.
  this is useful for directories that are intended to be symbolic links.
- support matching and removing #undef
- support for iteration in ocaml, requires use of -no_show_diff
- calls to likely and unlikely propagate test expression status to their
  arguments
- reuse typedefs and macros from complete parsing when reparsing the
  transformed code
- better explanation when presenting glimpse tokens
- optimization for an if branch that is just { ... }
- spatch -control_flow_to_file file.c generates a file file.dot
- include files with names ending in .cpp if -c++ option is given
- removed use of the no longer supported sexplib function Conv.hashtbl_of_sexp
- add information about which Fedora packages are needed

** Bugfix:
- improved parsing of expressions to allow ... to the right of operators in
  more places
- Fix check_config for Python 2.7 on Fedora 14 (Reported-by: Michael Stefaniuc)
- Check for ocamlfind in configure (Reported-by: Paul E. McKenney)
- Postpone use of ocamlfind at runtime to report fewer errors
- Add support for Python 2.4 binding with the provided pycaml library
- Allow '@' in script code.  Thanks to Laurent Reveillere for noticing the
  problem.
- Remove an optimization of x or true to true in asttoctl2 for the case
  where x may make a modification, eg the case of -thing ?-thing
- Allow adding comments before a function.
- Introduction of newlines in function arguments needs to take into account
  that the code added by SmPL can include newlines.  Thanks to Thomas
  Gleixner for finding the problem.

* 0.2.4
** Language:
- scripts now have names and can declare metavariables that are seen by
  SmPL as identifier metavariables, see demos/{python,ocaml}tococci.cocci
- declaration (match variable declarations) and field (match structure
  field declarations) metavariables
- matching of array initializations and of enum declarations

** Features:
- compatibility with Python 2.7.  Thanks to Richard W.M. Jones for pointing
  out the problem
- python and ocaml string representations of parameter lists and expression
  lists
- try simpler patterns on glimpse failure
- graceful and immediate failure when a virtual rule is defined on the
  command line, but not in the rule
- spatch returns -1 when a virtual rule is requested that is not supported
- no transformation when using * with the option -no_show_diff
- expanded +++ file name for match output
- struct *^* and enum *^* metavariable types
- allow an assignment to match a variable initialization, even if multiple
  variables are declared at the same time.
- add the option -recursive_includes
- added the option -use_idutils.  The requires the previous use of the
  script idutils_index.sh

** Bugfix:
- detect used after metavariables in simple statement metavariable match
- allow inheriting position variables over rules that make transformations
  but depend on virtual rules that are not defined on the command line
- treat top-level tokens in decl visitor.  Thanks to Peter Tummeltshammer
  for noticing a resulting problem.
- improve typing of the result of an assignment expression
- eliminate some recursive calls in C code parsing to avoid stack overflows
- better pretty printing of #define when the whole line is removed
- better pretty printing of asm code containing
  "::[input]"r"(&coherence_data[i])"
- allow pretty printing of C code with nameless bit fields
- avoid adding an error message to standard output if ocamlfind is not
  found
- struct/union/enum-typed metavariables with a metavariable type name
- better management of whitespace between deleted lines.  Thanks to
  Andriy Gapon for noticing the problem.
- improved parsing recovery for badly parsed struct/enum typedefs
- drop expanded tokens in sgrep output.  Thanks to Andriy Gapon for
  noticing the problem.
- constant strings have array type, not pointer type.  Thanks to Vasiliy
  Kulikov for noticing the problem.
- improve indentation when adding code after a function call with indented
  arguments.
- return type of sizeof converted to unsigned long.  Thanks to Vasiliy
  Kulikov for noticing the problem.
- improve spacing when adding structure initializers.  Thanks to Vasiliy
  Kulikov for noticing the problem.

* 0.2.3
** Language:
- <= constraints relating an expression metavariable to one or more
  inherited expression metavariables that it should be a subexpression of
- the -inplace and -outplace options have been renamed -in_place and
  -out_place.  -in_place no longer makes a backup.  A backup can be
  requested using the option -backup_suffix, eg -backup_suffix .bk
- identifiers can be constrained to be different from an inherited
  identifier metavariable, or from a set containing both concrete
  identifiers and inherited identifier metavariables.
- support for ocaml scripting
- ast available in ocaml scripts

** Features:
- drop inconsistent paths check when only one node was matched
- allow #define id with no definition
- attempt to add newlines in the generated code when function calls in the
  smpl cause passing column 80
- allow - in front of statement level nests, if everything inside the nest
  is also -
- 'configure' looks for some system libraries: menhirLib, sexplib, pycaml.
  Not available libraries are replaced by a copy provided with the sources.
- added static for a function goes just before what is specified in the
  semantic patch, not before any comments etc.
- Add a new option, -ignore_unknown_options, to ease the integration
  of Coccinelle as a checker in a toolchain.
- error in python code causes immediate abort of spatch
- use the same algorithm for collecting grep tokens as for collecting
  glimpse tokens
- Add scripts/spatch.bash_completion for automatic completion of common
  options under the bash shell.
- Print rule name when a script rule crashes
- Allow the declaration of an expression list or parameter list
  metavariable to specify the number of expressions or parameters,
  respectively.

** Bugfix:
- drop inconsistent paths check when only one node was matched
- better take into account virtual rules when selecting glimpse tokens
- print diff when only a comment is added
- the type of the C code !x should be int regardless of the type of x
- allow python code at the beginning of an included file
- better adjustment of whitespace when deleting adjacent lines.  Thanks to
  Wolfram Sang for pointing out the problem.
- allow metavariables to be inherited from included files
- allow ? on goto
- more graceful failure on finding a strange character in a macro parameter
  list
- support Parameter metavariables
- add space after the last comma in an added portion of an argument list
- SmPL nameless struct should only match a nameless struct, not a nameless
  union.  Thanks to Peter Tummeltshammer for pointing out the problem.
- adjustments to storage don't modify inline as well
- matching and transformation allowed on inline
- allow removed field between two ... in structure initialization
- allow removing an entire structure initialization
- manage labels within do while 0 macros
- added space after : in printing a conditional expression.  Thanks to Josh
  Triplett for noticing the problem.
- dropped trailing whitespace when code at the end of a line is deleted.
  Thanks to Josh Triplett for noticing the problem.
- Fixed environment management when script rule uses cache.  Thanks to
  Bissyande for finding the problem.
- when false matches if with no else
- ensure { ... } with whencode checks to the end of the function.  Thanks to
  Rene Rydhof Hansen for finding the problem.

* 0.2.2
** Language:
- Added ToTestExpression to iso language, see standard.iso for an
  explanation
- Added depends on to initialize and finalize script code

** Features:
- Update Emacs mode (cocci.el) to support 'virtual' rules and fix other
  keywords sush as 'depends on', 'using', 'disable'
- better treatment of != 0 in isos, communtativity for ==/!= for all
  constants
- allow adding // comments and blank lines (even after cocci + code)
- Add support for multiple -I options

** Bugfix:
- correct interaction between virtual rules and included .cocci files
- improvement in treatment of ! in isos, to avoid duplicating + code
- improvement in treatment of metavars as isos, to avoid duplicating + code
  between toplevel and variable instantiation
- test expression of smpl conditional, etc no longer assumed to have type
  int
- correct + line numbers in the patch produced when using *
- iso constant metavariable matches an identifier whose name is all capital
  letters, eg NULL
- allow / at the end of the name of a directory (-dir) or patch prefix
  (-patch)
- dropped space in + code after the binding of a type metavariable that is
  a pointer type
- better handling of . or .. in -dir name
- allow keywords and metavariable names in identifier constraints (not sure
  keywords is very useful, though)
- no lubtype on arguments of && and || in SmPL
- allow unknown as type for array indices in SmPL
- support matching of static annotation on functions that are both static
  and inline
- support ENOTDIR error in Common.lfile_exists, to allow for the case where
  an include file is in a subdirectory that exists but is an ordinary file,
  not a directory.
- better management of unbound position variables that appear in
  constraints
- cause python parser to skip over // comments, hoping that // is not
  meaningful inside python
- require + on every line of a multiline comment
- correct calculation of line numbers when there is script code
- always annotate arguments of && || and ! as test expressions in C code.

* 0.2.1
** Language:
- Add virtual identifiers
- Add coccilib.report and coccilib.trac Python modules
- coccilib.org and coccilib.report are imported by default but not loaded
  in the current scope.

** Features:
- Parse_error_msg now more helpful.  New option -verbose_parsing for even
  more information.
- Improve Python import handling. They are imported once during script
  initialization.

** Bugfix:
- correct treatment of depends on with || for virtual rules

* 0.2.0
** Language:

** Features:
- Remove duplicated code in disjunctions
- Better error message when grep finds nothing relevant.  Thanks to Joe
  Perches for the suggestion.
- added -keep_comments option for the unparsing of the transformed code
- Option "-version" now also gives information about built-in
  Python binding support.
- slightly faster environment manipulation in pathological cases
- hack added to accept well-formed #define after function header

** Bugfix:
- Proper consideration of #define macro arguments in checking for the use
  of metavariables and in computing the line numbers of complex terms
- Better parsing of included .cocci files
- Put included .cocci files in the right order
- Bind position variables only once for #include
- Fix bug in include_match that caused everything to halt when all matches
  were discarded
- Merge unlikely/likely iso rules under a iso rule named unlikely
- Some fixes to coccicheck rules, thanks to Andrew Lunn
- Support groups in regular expression, thanks to Michael Stefaniuc

* 0.1.11

** Language:
- Meta-identifier/function and constant could be filtered from SmPL by
  regular expressions using the "~=" and "!~=" operators followed by
  an OCaml regular expression (see man Str) in double quote.
- Virtual rules, which can be referenced in depends, and set and unset
  using the command-line options -D
- ++ for multiple additions

** Features:
- coccicheck: a framework to check a series of SmPL files on a project
  see scripts/coccicheck for more information

** Bugfix:
- bind position variables to the correct starting position in the case of a
  complex statement such as an if or while.  Thanks to Derek Jones for
  pointing out the problem.
- checking for non mentioned case lines in switch should be unchecked.
- space should be printed after sizeof when there are no parentheses around
  the argument.  Thanks to Daniel Walker for pointing out the problem.
- avoid introducing sharing in propagating ! over () in treatment of isos
- save_excursion has to handle and rethrow exceptions
- eliminate unnecessary consideration of CVS strings.  Thanks to David
  Young for pointing out the problem.
- completely new treatment of statement metavariables
- better type checking for macro definitions
- drop regression testing in -parse_c

* 0.1.10

** Language:
- declarations allowed in switch, suggested by Derek M. Jones

** Features:
- use interval timer for timeouts.  Thanks to Derek M. Jones for the
  implementation.
- more flexible env.sh, thanks to Derek Jones.
- faster Python invocation
- simplify unparsing in the sgrep case

** Bugfix:
- for glimpse there is no point to create a pattern containing a numeric
  constant because glimpse doesn't index them
- add spaces after commas in function calls and function headers
- made python integration more like the ubuntu version
  http://patches.ubuntu.com/by-release/extracted/debian/c/coccinelle/0.1.5dbs-2/01-system-pycaml
  this fixes some memory management problems with None, True, and False
- correct labels associated with a switch in the CFG so that a statement
  metavariable can match a switch.  Thanks to Derek Jones for pointing out
  the problem.
- keep switch pattern within switch body.  Thanks to Derek Jones for
  pointing out the problem.
- Allow expanded tokens to be stored in metavariables, as long as they are
  not removed.  But this does currently allow them in + code, which will
  produce the expansion.  Thanks to Ali-Erdem Ozcan for pointing out the
  problem.
- improved adjustment of spacing when code removed at the beginning of a line

* 0.1.9

** Language:
- allow fresh identifiers to be declared using ## such that the value mixes
  both strings and previously declared metavariables

** Features:
- better handling of expanded code containing ##. Now compute the
  result.
- more precise warning message for the "'\' outside define".
  Thanks to Nicholas Mc Guire for pointing out the problem.
- more precise warning message related to ifdefization.
  Thanks to Derek Jones for pointing out the problem.
- we don't create any more certain files in /tmp (they may be a cause
  of security problems).
  Thanks to Eugeniy Meshcheryakov for pointing out the problem.
- More optimization for the case of just deleting a complete function.
  Allows this to happen without tracing through all the control-flow
  paths.  Thanks to Francois Bissyande for pointing out the problem.
- prevent code from being added to the beginning or end of a disjunction
- more information about why a script is not applied when using -debug option
- added -no_safe_expressions option
- added -no_loops option.  Ignores back edges derived from looping
  constructs.  This is unsafe, but perhaps useful for bug finding, as it can
  be more efficient.
- for semantic matches, allow "minus" on same code with multiple
  environments
- better error message for mismatch of parenthesis in column 0 with normal
  parenthesis.  Thanks to Derek Jones for pointing out the problem.
- allow disjunctions on function return types.  Thanks to Pierre Habouzit
  for pointing this out.

** Bugfix:
- keep disjunction in the proper order for structure initialization fields
- variables declared in different places should not seem to match each
  other
- drop complaints about label metavariables not being used
- drop test information from the type of an expression when the expression
  is bound to a metavariable
- nests should not extend beyond the before and after code, even if the
  before and after code matches the nest code
- nests should extend into conditionals that end in error exit
- take into account metavariables on "else".  Thanks to Derek Jones for
  pointing out the problem.
- print single quotes on generated character constants
- better typedef handling in the initialisation/affectation builtin
  isomorphism, cf -test init_affect_typedef
- support disjunction of types on variable declaration
- allow @ within strings in script code.  ignore // comment lines in script
  code.
- don't drop + code placed after the transformed code
- drop spaces produced by removing code before semicolons
- adjusted spacing within generated code
- less verbose -sp.  Thanks to Derek Jones for pointing out the problem.
- accept multiple type names in a SmPL typedef declaration.

* 0.1.8

** Language:

** Features:
- Metavariables now capture the cpp code contained within their definitions
- When - fragments are separated by ... or nest boundaries in the semantic
  patch, but end up matching adjacent source code, the comments, cpp code
  and whitespace that are between them are not deleted.
- better parsing of C: do expansion of macros only when needed when
  have actually a parse error and also leverage the definition of macros
  in the parsed file (or in a optional_standard.h file passed as a parameter).
  This should reduce the need for many hardcoded definitions in standard.h
- new semantics for the -macro_file option, by default now expand macros
  only when necessary. To force use the -macro_file_builtins option instead.
- a new -extract_macros command line action to help the parser. Works with
  the -macro_file option. e.g.
    $ ./spatch -extract_macros ~/linux > /tmp/alldefs.h
    $ ./spatch -macro_file /tmp/alldefs.h -sp_file foo.cocci -dir ~/linux
- removed -D macro_file option, not consistent with what -D usually means
- reattempt to be more efficient for statement metavariables that are just
  placeholders (ie, no modification, no reuse)
- triples now returned from ctl in sorted order.  The main key is the
  state.  On the other hand, the state order does not always agree with the
  order of appearance in the code.
- spatch is now less verbose on the things it does yet handle. Less confusing
  for new users.
- slightly better error report. Thanks to Derek Jones for the suggestion.
- added the options -linux_spacing and -smpl_spacing.  -linux_spacing
  causes spatch to follow the spacing conventions of Linux, while
  -smpl_spacing causes spatch to follow the spacing in the semantic patch.
  -linux_spacing is the default.
- more informative error reporting for the already tagged token case.
  Thanks to Erik Hovland for the suggestion.

** Bugfix:
- better parsing of declare macro at toplevel and in structure.
  cf -text xfield
- allowing back typedef names for fieldname
- better printing of else in generated code
- slightly better type inference for binary operators.
- clear out declarer names and iterator names between SmPL files (for
  -testall)
- better parsing and type checking of macro type aliases. Cf -test macro_int16.
  Thanks to Li Yingtong for pointing out the problem.
- make insert_virtual_positions tail rec, avoid stack overflow pb.
  Thanks to Diego Liziero <diegoliz@gmail.com> for pointing out the
  problem.
- Better type inference for arithmetic binary operators
  Thanks to Li Yingtong for pointing out the problem.
- Better type inference for constants
  Thanks to Li Yingtong for pointing out the problem.
- move computing of adjacency information for semantic patches to after
  application of isomorphisms, because isomorphisms can introduce "..."
- compute adjacency information for negated ...
- record with each transformation site the set of indices of the witness
  trees that caused the transformation site to come about.  Whitespace and
  comments between remove tokens associated with disjoint witness trees is
  not removed.
- correct treatment of function pointer typed parameters in the SmPL ast0
  visitor.
- better parsing error message and error recovery when comments are not ended,
  when some macros have a weird body, and when some switch have a weird
  Body.
  Thanks to Derek Jones for pointing out the problem.
- better detection and passing of "dangerous" ifdefs, cf -test
  double_switch.
- dropped the separation of decls and body in Seq.  This gives better
  positioning of the bindings of metavariables shared between them.
  Thanks to Erik Hovland for an example that shows the problem.

** Internals:
- suppress warning in compiling ocamlsexp (warning caused by a new behavior
  of cpp used internally in processing files in ocamlsexp/)

* 0.1.7

** Language:
- initialize and finalize script code, cf demos/initial_final.cocci

** Features:
- -iso_limit option to limit the depth of isomorphism application
- with the dir option, the include path is implicitly set to the "include"
  subdirectory of the specified directory, if the option -I is not used.
- give a seed for the name of a fresh identifier
- better handling of cpp "constructed" identifiers as in a##b, that in
  the futur will make it easier to match over those idents.
  cf tests/pb_parsing_macro.c. Thanks to Ali-Erdem Ozcan for pointing
  out the problem. A new "parsing hack hint" is also available:
  YACFE_IDENT_BUILDER, cf standard.h.

** Bugfix:
- drop excessive "optimization" in ctl generation for while and for loops
- allow . as the name of the directory
- for type inference for an assignment, take the type of the right-hand
  side expression, not the type of the assigned variable
- allow for with a declaration in the first header element, as in C++
  (partial support)
- allow for matching against variable declarations that include only
  storage, eg static, but no type at all.
- allow for matching against types that contain both short/long and int
- allow the type metavariable in the SmPL code "unsigned T" to match a T
  that is a type consisting of more than one word, eg long int.
- -ifdef_to_if option made to process nested ifdefs
  (partial support)

** Internals:
- improve and fix installation process (usable on BSD)
- improve and fix testing process
- apply patches from Eugeniy Meshcheryakov
- reorganize the way we parse C identifiers, especially concatenated cpp
  identifiers as in a##b. This may lead to some regressions as we may
  not parse as much code as before.
- removed popl/ and popl09/ and popl related stuff from official distrib.

* 0.1.6

** Language:
- the ability to add comments

** Features:
- grouping of generated rules with -hrule option
- handling of special coccinelle comments
  /* {{coccinelle:skip_start}} */ and
  /* {{coccinelle:skip_end}} */
  allowing to give more hints to the C parser.
  Thanks to Flavien@lebarbe.net for the idea.
- the ability to print the values of more (but not all) kinds of
  metavariables from python
- new vim SmPL mode.
  Thanks to Alexander Faroy.

** Bugfix:
- consider the ident tokens also in the 2 lines before the error line for the
  10-most-problematic-parsing-errors diagnostic.
- SmPL parser allows cast as the argument of a pointer
- SmPL type checker allows enum as an array index
- Better generation of fresh metavariables names in hrule
- no more warnings about things that should be metavariables when there is
  a disjunction in a function position
- bugfix in parser, better error message.
  Thanks to Ali-Erdem OZCAN <ali-erdem.ozcan@st.com> for the bug report.

** Internals:

* 0.1.5

** Language:
- added initialiser metavariable
- added sequences of designators in structures

** Features:
- improved printing of the C code corresponding to metavariables
- improved printing when code (eg declarations) is removed at the beginning
  of a block, and then is followed by a blank line
- slightly less verbose error reporting in parsing_hacks

** Bugfix:
- fixed some problems with parsing SmPL code where a nest appears after a |
- better treatment of { }, form in macros wrt unparse_c
- less quiet for -parse_c
- improve parsing heuristics regarding macro statement

** Internals:

* 0.1.4

** Language:
- long long added to SmPL

** Documentation:
- add grammar reference and spatch command line options reference

** Features:
- can match patterns of the form unsigned T or signed T, where T is a
  metavariable
- dropped the sizeof_parens isomorphism, which was made redundant by the
  paren isomorphism
- simple rule generation

** Bugfix:
- trailing , ; and ) no longer left on a line by themselves
- better treatment of error exit when the searched for code matches the
  error exit condition.
- fix incorrect treatment of parentheses in test_exps that could allow +
  code to be added twice
- don't ask whether iterator names and declarer names should be declared as
  metavariables.
- slightly better support for expression list metavariables.
- short and long allowed for array index types in SmPL
- more restrictions on type inference for pointer arithmetic in SmPL
- allow isomorphisms to apply when + code is anywhere within all - terms
- changed order of printing const and volatile
- allow  eg ... <... in plus code
- better formatting of generated if/while/etc. code
- better parse error reporting when the problem is at the end of the file

** Internals:
- isomorphisms don't apply under signed/unsigned, to prevent the creation
  of things like unsigned signed int.  Need a better solution for this.

* 0.1.3

** Features:
- help in building the configuration macro file. The -parse_c action
  now returns the 10 most frequent parsing errors. This give useful
  hints to extend standard.h.

** Bugfix:
- positions no longer allowed on \(, \|, and \)
- improved propagation of negation for isos in the presence of parens
- convert Todos in flow graph construction to recoverable errors
- fixed bug in treatment of when != true and when != false, to allow more
  than one of them per ...
- improve parsing of typedef of function pointer.
- improve typing.
- parsing and typing support for old style C function declaration.
- consider position variables as modifications when optimizing the
  translation into CTL of function definitions

** Internals:

* 0.1.2

** Bugfix:
- better handling of ifdef on statements in control flow graph.
- transform files even if they do not end in .c (thanks to Vegard Nossum)

** Internals:
- merge code of yacfe

* 0.1.1

** Language:
 - support for initializer at toplevel, cf -test substruct

* 0.1

** first public release of the source code:

** Language:
 - embeded python scripting
 - position

** Features

* beta

** first public release of the binary

* alpha

** Features
 - lots of features ... look at coccinelle research papers and tutorials.<|MERGE_RESOLUTION|>--- conflicted
+++ resolved
@@ -26,13 +26,9 @@
 
 * 1.0.8
 ** Language:
-<<<<<<< HEAD
-- Support for double complex and float complex at the C and SmPL level.
-- Add conjunction for identifiers.
-=======
 - Support for long double complex, double complex and float complex at the
   C and SmPL level.
->>>>>>> 7000d0a9
+- Add conjunction for identifiers.
 ** Features:
 ** Bugfix:
 * 1.0.7
