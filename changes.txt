--- conflicted
+++ resolved
@@ -59,12 +59,9 @@
 - make addition of __attribute__((...)) on function definitions work
 - add typeof to the semantic patch language
 - require "name" when declaring attribute names.
-<<<<<<< HEAD
 - Support some changes on function pointer typedefs.
-=======
 - allow a coccinelle ocaml script to detect whether parallelism is used,
   via Flag.parmap_core (None for no pararallelism, and Some x for x cores)
->>>>>>> 58576627
 ** Features:
 - Better error reporting for unparsable terms when using make_expr etc in
   script code.  Problem reported by Markus Elfring.
