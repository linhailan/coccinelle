-*- org -*-

* upcoming/planned/todo
** Language:
- Semantic patch for other languages
- Support metavariables, virtual rules and virtual identifiers
  in initialize and finalize rules
- Support for matching #ifdef, etc.
- function-typed metavariables
- virtual typedef, declarer name, iterator name
- regexps for type metavariables
- 'symbol' metadeclaration for C identifiers that are guaranteed not intended as meta variables. 
- allow mixing isomorpisms with normal rules

** Features:
- New scripting languages
- more than one SP on the command line
- interpret #if, as is done for #ifdef

** Bugfix:
- Add more information in documentation, man pages and wiki
- typedefs from C code should not be used before their point of inference
  (saved_typedefs in cprogram_of_file)

* 1.0.0
** Language:
- Addition of initializer list metavariables.  Thanks to Michael Stefaniuc
  for noticing the need for them.
- Allow multiple position variables per token
- ++ can now be associated with - code
- Allow /* */ comments as smpl comments, not only as + code
- Add support for && (label addresses)
- local idexpression metavariable no longer matches static local x
- Consider using to be a comment in C++ code.  Patch submitted by Jani Monoses.
- Command line cocci
- print_main etc for ocaml Coccilib
- =~ not ~= is used to indicate a regular expression constraint on an
  identifier.  And !~ for a nonmatch.
- allow long double, short int, long int, and long long int in SmPL code.
- gcc constructors allowed in SmPL.  Thanks to Uwe Kleine-Koenig for
  pointing out the problem.
- Allow ! to appear before () in depends.  Thanks to SF Markus Elfring for
  noticing the problem.
- Can add code containing #pragma or #line.
- Multicharacter command-line options now begin with -- and contain -
  rather than _.
- Allow multiple types of hidden metavariables, each preceded by @.
  Position variables can be attached to these.
- Python code now receives a structure containing a list of matched
  elements for list metavariables.  Thanks to Michael Stefaniuc for
  suggesting this features.
- Python code now receives expressions and identifiers as ordinary strings,
  not as elements of specific structures.
- Allow size_t as the type of an array index in smpl code.  Reported by
  Mansour Moufid.
- Allow renaming an expression as an identifier (@i)
- Support const/volatile after *.  Thanks to Lars-Peter Clausen for
  pointing out the problem.
- Support variable declarations in the first element of a for loop header.

** Features:
- Preserve spacing before // comments when not at the beginning of a line
- Adjusted parsing of endif to put it after jump code
- Improve warning message when using -use_cache
- More helpful initial value for exported variables in python
- Support - on expression nests
- Better handling of the case of a matched declaration that should only
  be replaced by other top level things.
- Allow a semantic patch beginning and ending with braces to match the
  complete body of a function if the braces are not removed and if nothing
  is added before the first brace or after the last one.
- Add -cache_prefix option, to specify where to put cached files.
- Allow module_init(foo); to match module_init(foo) (or likewise for any
  declarer), when no transformation is specified on the semicolon.
- Add Coccilib.exit() for ocaml code and cocci.exit() for python code,
  to abort the treatment of the current file.
- Don't multiply print the same patch for the same file
- Drop date in diff
- Don't repeat smpl type warnings
- -sp_file/-cocci_file are now optional.  If not present an argument that
  ends in .cocci is assumed to be the name of the file containing the
  semantic patch.
- Allow limiting the size of a named cache using -cache_limit
- Cache name specified with -cache_prefix is extended according to the
  index (parallelism), if any.
- Allow multi-character constants in C code and SmPL code.  Thanks to Kamil
  Pilch for pointing out the problem.
- Better parsing of K&R C functions.  No longer convert all parameters to
  typedefs.
- Implement newes as a hash table, for more efficiency on big sets of
  environments.
- A local variable that is declared without a type is not considered to be
  a local variable.  Actually, such a variable is probably really a macro
  that expends to a declaration, and this macro is not the variable name.
- Allow iteration to make modifications when the modifications are done
  inplace.
- -debug gives information about defined virtual rules and about virtual
  identifier bindings.
- no more crashing on c++-like code without the c++ argument.
- dependencies can have ! on ()
- Give ocaml code access to Flag and thus the current file name.
- Slightly more efficient handling of lists.
- Slightly better error message in the case of inconsistent paths
- Improve limited size caching
- Remove zero #ifdefs when everything else is removed
- Mac OSX compatibility (tested on OSX Lion)
- 'Make depend' is called automatically when starting from a cleaned source
- Configure flag --enable-release makes 'make' build the optimized version of
  coccinelle if possible.
- The installed 'bin/spatch' calls spatch.opt or spatch with default parameters
  for iso/headers/python. 'bin/spatch.opt' and 'bin/spatch.byte'
- The bundled packages are now in the 'bundles' subdirectory and in the
  form of their original tarballs. These are extracted and used on-demand.
- Compatibility with python 2 and python 3. Also, a small bug is fixed in the order
  of library includes that caused sometimes trouble when building the pycaml library.
- Dropped the dependency on Perl in the Makefiles
- The configure script uses pkg-config and ocaml findlib and provides many
  flags for tuning/overriding the build process (including the ocaml
  compiler and the C compiler and preprocessor).
- Add line number directives to the .ml file generated from a .cocci file
- Added 'make check' as an alternative to 'make test'. It can run after
  building spatch, checks whether some featues work (python and ocaml scripts,
  regexes) if these features are enabled, and then launches the test suite
  with a 75% success rate requirement. It also does not ask for user input
  and can be used in autonomous builds.
- Added an experimental --reverse flag to invert the semantic patch before application.
  Note that not all patches can be inverted, nor is it guaranteed that applying
  a patch followed by applying its inverse is an identity operation.
- Cache prefix takes distribution index into account.
- Add --defined and --undefined options allowing some code not to be
  touched.  Suggested by Eric Leblond.
- Dropped the need for the ocaml-extlib and ocaml-sexplib packages.
- Changed the file format of the regression test results. Files in the old format
  are no longer readable by spatch.
- Added a crude mechanism for integrating the results of external analyses with
  coccinelle, using positions to connect them together. This is an experimental
  feature. See demos/external_ana.{c,cocci,data}.
- Try to do better pretty printing when array elements are individually
  replaced

** Bugfix:
- Corrected parsing of script strings delimited by a single quote.  Thanks
  to Eugeniy Meshcheryakov for reporting the problem.
- Improved indentation of added ifdefs.
- Allow added comments and #ifdefs to precede other added code.  Thanks to
  Jani Monoses for noticing the problem.
- Corrected failure to due missing ocamlfind. Thanks to Derek M. Jones for
  reporting the problem.
- Allow fake nodes to be - in the allminus case, to drop tokens related to
  a function definition or forward declaration but before the first code
  mentioned in the semantic patch.
- Drop __init etc when deleting a whole function.
- Cause appropriate newlines to be preserved when multiple matches (trees)
  contain adjacent modifications derived from the same SmPL code.
- check_meta takes into account fresh identifier seed information.
- Types for worth-trying optimization should not be followed by space
- Improved filtering of result of matching atomic patterns
- Drop positions before creating function prototype rules
- Adjust position of { introduced by adding multiple statements in a
  single-statement position
- Drop newline after function call ( when all arguments on that line are
  eliminated
- Accept removal of a single declaration, replaced by arbitrary,
  non-declaration code
- smpl_spacing takes into account newlines, indentation
- Improved prevention of transformations on toplevel { ... } from causing
  changes outside function boundaries; also outside ifs, whiles, etc.
  Changes are still allowed on { ... } present for other reasons.
- Fix bug in include_match that caused everything to halt when all matches
  were discarded
- Don't call Insert_plus on rules that cannot be evaluated due to failed
  dependencies.
- Allow variable declaration right after a case in switch.
- The top of a loop is also after the body of a loop, for ... in loop body
- Do not anchor Str regexp at the beginning of the string to check
- Type annotation for C code uses most recent env for typedefs when
  possible.  Thanks to Andrea Canciani for pointing out the problem.
- Pretty print pointer types without a trailing space.  Thanks to Michael
  Stefaniuc for pointing out the problem.
- Propagate dependencies further in get_constants2
- Make lexer more dos friendly
- slightly better handling of long long
- Strip constraints from metavariables in function prototype treatment
  before comparison, due to incomparability of pcre regexps.
- Fixed obsolete regexp doc, thanks to Dmitry Osmakov
- Improved x || ... || y to avoid double modification
- Transparently allow \( \| and \) to be on lines beginning with -.  The -
  has no effect.
- Remove memory leak related to pr2_once management.  Thanks to Robert
  Gomulka for helping to solve the problem.  Don't use once hashtable if
  messages won't be printed anyway.
- Change the type of subtraction mixing pointer and array to have int result.
  Thanks to Robert Gomulka for noticing the problem.
- Fix interpretation of dependencies in the presence of virtual rules.
  Ignore constraints on inherited position metavariables in a rule that
  will be ignored.
- Better support meta iterator and meta declarer tokens, and symid tokens.
- Better indentation after added noindent.
- Fixed length bug in the treatment of structures.
- Allow inheriting declaration/field metavariables.
- Don't drop spaces after parentheses in when no minus code present.
  Thanks to Terry Wilson for reporting the problem.
- Keep inherited metavariables in asttomember (preprocessing for matching)
- allminus for types, to allow removing const, not just matching it
- improved pretty printing when something is added before a closed brace
- Allow matching on nameless structs.  Thanks to Ron Minnich for reporting
  the problem.
- Pretty printing of const/volatile arrays in smpl code.
- Don't allow just dropping an exp or type
- Avoid removing #endif when surrounded by - code
- Print some important error messages even with the --very-quiet flag.
- Fixed parallel building in the Makefiles
- Fixed the compilation of the "pure bytecode" version. If you use the
  bundled pycaml or ocaml-pcre, you'll need their stub libraries in
  your LD_LIBRARY_PATH.
- For get_constants, virtuals should be false, not true
- C parsing of top-level declarers with initializations.
- Remove constraints in predicates in match result, to avoid PCRE equality
  problems
- Enum assignment matching an enum value shouldn't cause a
  crash. Likewise, an identifier matching an initialized enum field
  shouldn't cause a crash.
- Make when forall in an exists rule behave (more) like forall
- Ocaml 4.00.0 compatibility fixes
- Drop inlines, reduce parser code size
- Bind const_vol in the right order in Ast0 visitor
- use arg_expression for printing iterator arguments instead of expression,
  to get the right spacing.  Thanks to Lars-Peter Clausen for the fix.
- Better spacing for generated argument lists.  Thanks to Lars-Peter Clausen
  for reporting the problem.
- Collect all module interfaces for ocaml scripting in a single
  coccilib.cmi file, with the list of exposed internal modules in
  ocaml/exposed_modules.ml. This simplifies the installation of the
  ocaml version of coccilib, and allows us to specify which modules
  can be accessed by an ocaml script. The coccilib.cmi must either
  reside in $COCCI_DIR/ocaml/ or $COCCI_DIR/ocaml/coccilib/.
- Ocamlbuild-based compilation of coccinelle (experimental). In a
  cleaned repository, use the configure option --enable-ocamlbuild to
  enable it. The Makefiles will then use ocamlbuild.
- Ocamlscripts can access more of coccinelle: the file
  ocaml/exposed_modules.ml specifies which modules are accessible.
- Use arg_expression to print macro arguments.  Thanks to Lars-Peter
  Clausen for the fix.
- Remove some trailing whitespace due to unindent or added if braces.
  Thanks to Eric LeBlond for reporting one of the problems.
- Remove undesired newline after if header when body is a metavariable.
  Thanks to Eric LeBlond for reporting the problem.
- Improve macro expansion to take into account variable numbers of
  arguments
- Don't count macros or ifdefs in counting fields
- Better counting of indent size when indent contains multiple tabs
<<<<<<< HEAD
- Get the right annotation on trailing , that is after a nest.  Requires
  avoiding double processing in transformation_c.ml
=======
- Fixed an issue where an 'Impossible' exception could be raised.
- Fixed an issue where some identifiers were incorrectly interpreted as typedef.
>>>>>>> 4476f810

* 0.2.5
** Language:
- Make a very small attempt to parse C++ code, amounting to accepting
  identifiers containing ::, tilde, and template invocations.  Use the
  option -c++.  This is not likely to be very useful in practice.
- Added metavariable metavariable type.
- Add disjunctions on identifiers in some contexts
- Pretend that & indicates a pointer in -c++ mode
- Support for new and delete
- Allow arrays in smpl parameter declarations.  Thanks to Jesper Louis
  Andersen for pointing out the problem.
- Field list metavariables
- Add the ability to add __attributes__ (NB, no matching on attributes)
- Slightly improved the error message for transformation on multiple
  variable declaration.  Thanks to Jonathan Nieder for pointing out the
  problem.

** Features:
- support transformations on variables (only) in declarations that declare
  multiple variables
- allow #endif XXX in C code
- relax_include_path now applied to non local includes too, in which case
  it tries to find a unique file with a suffix of the provided name.
  this is useful for directories that are intended to be symbolic links.
- support matching and removing #undef
- support for iteration in ocaml, requires use of -no_show_diff
- calls to likely and unlikely propagate test expression status to their
  arguments
- reuse typedefs and macros from complete parsing when reparsing the
  transformed code
- better explanation when presenting glimpse tokens
- optimization for an if branch that is just { ... }
- spatch -control_flow_to_file file.c generates a file file.dot
- include files with names ending in .cpp if -c++ option is given
- removed use of the no longer supported sexplib function Conv.hashtbl_of_sexp
- add information about which Fedora packages are needed

** Bugfix:
- improved parsing of expressions to allow ... to the right of operators in
  more places
- Fix check_config for Python 2.7 on Fedora 14 (Reported-by: Michael Stefaniuc)
- Check for ocamlfind in configure (Reported-by: Paul E. McKenney)
- Postpone use of ocamlfind at runtime to report fewer errors
- Add support for Python 2.4 binding with the provided pycaml library
- Allow '@' in script code.  Thanks to Laurent Reveillere for noticing the
  problem.
- Remove an optimization of x or true to true in asttoctl2 for the case
  where x may make a modification, eg the case of -thing ?-thing
- Allow adding comments before a function.
- Introduction of newlines in function arguments needs to take into account
  that the code added by SmPL can include newlines.  Thanks to Thomas
  Gleixner for finding the problem.

* 0.2.4
** Language:
- scripts now have names and can declare metavariables that are seen by
  SmPL as identifier metavariables, see demos/{python,ocaml}tococci.cocci
- declaration (match variable declarations) and field (match structure
  field declarations) metavariables
- matching of array initializations and of enum declarations

** Features:
- compatability with Python 2.7.  Thanks to Richard W.M. Jones for pointing
  out the problem
- python and ocaml string representations of parameter lists and expression
  lists
- try simpler patterns on glimpse failure
- graceful and immediate failure when a virtual rule is defined on the
  command line, but not in the rule
- spatch returns -1 when a virtual rule is requested that is not supported
- no transformation when using * with the option -no_show_diff
- expanded +++ file name for match output
- struct *^* and enum *^* metavariable types
- allow an assignment to match a variable initialization, even if multiple
  variables are declared at the same time.
- add the option -recursive_includes
- added the option -use_idutils.  The requires the previous use of the
  script idutils_index.sh

** Bugfix:
- detect used after metavariables in simple statement metavariable match
- allow inheriting position variables over rules that make transformations
  but depend on virtual rules that are not defined on the command line
- treat top-level tokens in decl visitor.  Thanks to Peter Tummeltshammer
  for noticing a resulting problem.
- improve typing of the result of an assignment expression
- eliminate some recursive calls in C code parsing to avoid stack overflows
- better pretty printing of #define when the whole line is removed
- better pretty printing of asm code containing
  "::[input]"r"(&coherence_data[i])"
- allow pretty printing of C code with nameless bit fields
- avoid adding an error message to standard output if ocamlfind is not
  found
- struct/union/enum-typed metavariables with a metavariable type name
- better management of whitespace between deleted lines.  Thanks to
  Andriy Gapon for noticing the problem.
- improved parsing recovery for badly parsed struct/enum typedefs
- drop expanded tokens in sgrep output.  Thanks to Andriy Gapon for
  noticing the problem.
- constant strings have array type, not pointer type.  Thanks to Vasiliy
  Kulikov for noticing the problem.
- improve indentation when adding code after a function call with indented
  arguments.
- return type of sizeof converted to unsigned long.  Thanks to Vasiliy
  Kulikov for noticing the problem.
- improve spacing when adding structure initializers.  Thanks to Vasiliy
  Kulikov for noticing the problem.

* 0.2.3
** Language:
- <= constraints relating an expression metavariable to one or more
  inherited expression metavariables that it should be a subexpression of
- the -inplace and -outplace options have been renamed -in_place and
  -out_place.  -in_place no longer makes a backup.  A backup can be
  requested using the option -backup_suffix, eg -backup_suffix .bk
- identifiers can be constrained to be different from an inherited
  identifier metavariable, or from a set containing both concrete
  identifiers and inherited identifier metavariables.
- support for ocaml scripting
- ast available in ocaml scripts

** Features:
- drop inconsistent paths check when only one node was matched
- allow #define id with no definition
- attempt to add newlines in the generated code when function calls in the
  smpl cause passing column 80
- allow - in front of statement level nests, if everything inside the nest
  is also -
- 'configure' looks for some system libraries: menhirLib, sexplib, pycaml.
  Not available libraries are replaced by a copy provided with the sources.
- added static for a function goes just before what is specified in the
  semantic patch, not before any comments etc.
- Add a new option, -ignore_unknown_options, to ease the integration
  of Coccinelle as a checker in a toolchain.
- error in python code causes immediate abort of spatch
- use the same algorithm for collecting grep tokens as for collecting
  glimpse tokens
- Add scripts/spatch.bash_completion for automatic completion of common
  options under the bash shell.
- Print rule name when a script rule crashes
- Allow the declaration of an expression list or parameter list
  metavariable to specify the number of expressions or parameters,
  respectively.

** Bugfix:
- drop inconsistent paths check when only one node was matched
- better take into account virtual rules when selecting glimpse tokens
- print diff when only a comment is added
- the type of the C code !x should be int regardless of the type of x
- allow python code at the beginning of an included file
- better adjustment of whitespace when deleting adjacent lines.  Thanks to
  Wolfram Sang for pointing out the problem.
- allow metavariables to be inherited from included files
- allow ? on goto
- more graceful failure on finding a strange character in a macro parameter
  list
- support Parameter metavariables
- add space after the last comma in an added portion of an argument list
- SmPL nameless struct should only match a nameless struct, not a nameless
  union.  Thanks to Peter Tummeltshammer for pointing out the problem.
- adjustments to storage don't modify inline as well
- matching and transformation allowed on inline
- allow removed field between two ... in structure initialization
- allow removing an entire structure initialization
- manage labels within do while 0 macros
- added space after : in printing a conditional expression.  Thanks to Josh
  Triplett for noticing the problem.
- dropped trailing whitespace when code at the end of a line is deleted.
  Thanks to Josh Triplett for noticing the problem.
- Fixed environment management when script rule uses cache.  Thanks to
  Bissyande for finding the problem.
- when false matches if with no else
- ensure { ... } with whencode checks to the end of the function.  Thanks to
  Rene Rydhof Hansen for finding the problem.

* 0.2.2
** Language:
- Added ToTestExpression to iso language, see standard.iso for an
  explanation
- Added depends on to initialize and finalize script code

** Features:
- Update Emacs mode (cocci.el) to support 'virtual' rules and fix other
  keywords sush as 'depends on', 'using', 'disable'
- better treatment of != 0 in isos, communtativity for ==/!= for all
  constants
- allow adding // comments and blank lines (even after cocci + code)
- Add support for multiple -I options

** Bugfix:
- correct interaction between virtual rules and included .cocci files
- improvement in treatment of ! in isos, to avoid duplicating + code
- improvement in treatment of metavars as isos, to avoid duplicating + code
  between toplevel and variable instantiation
- test expression of smpl conditional, etc no longer assumed to have type
  int
- correct + line numbers in the patch produced when using *
- iso constant metavariable matches an identifier whose name is all capital
  letters, eg NULL
- allow / at the end of the name of a directory (-dir) or patch prefix
  (-patch)
- dropped space in + code after the binding of a type metavariable that is
  a pointer type
- better handling of . or .. in -dir name
- allow keywords and metavariable names in identifier constraints (not sure
  keywords is very useful, though)
- no lubtype on arguments of && and || in SmPL
- allow unknown as type for array indices in SmPL
- support matching of static annotation on functions that are both static
  and inline
- support ENOTDIR error in Common.lfile_exists, to allow for the case where
  an include file is in a subdirectory that exists but is an ordinary file,
  not a directory.
- better management of unbound position variables that appear in
  constraints
- cause python parser to skip over // comments, hoping that // is not
  meaningful inside python
- require + on every line of a multiline comment
- correct calculation of line numbers when there is script code
- always annotate arguments of && || and ! as test expressions in C code.

* 0.2.1
** Language:
- Add virtual identifiers
- Add coccilib.report and coccilib.trac Python modules
- coccilib.org and coccilib.report are imported by default but not loaded
  in the current scope.

** Features:
- Parse_error_msg now more helpful.  New option -verbose_parsing for even
  more information.
- Improve Python import handling. They are imported once during script
  initialization.

** Bugfix:
- correct treatment of depends on with || for virtual rules

* 0.2.0
** Language:

** Features:
- Remove duplicated code in disjunctions
- Better error message when grep finds nothing relevant.  Thanks to Joe
  Perches for the suggestion.
- added -keep_comments option for the unparsing of the transformed code
- Option "-version" now also gives information about built-in
  Python binding support.
- slightly faster environment manipulation in pathological cases
- hack added to accept well-formed #define after function header

** Bugfix:
- Proper consideration of #define macro arguments in checking for the use
  of metavariables and in computing the line numbers of complex terms
- Better parsing of included .cocci files
- Put included .cocci files in the right order
- Bind position variables only once for #include
- Fix bug in include_match that caused everything to halt when all matches
  were discarded
- Merge unlikely/likely iso rules under a iso rule named unlikely
- Some fixes to coccicheck rules, thanks to Andrew Lunn
- Support groups in regular expression, thanks to Michael Stefaniuc

* 0.1.11

** Language:
- Meta-identifier/function and constant could be filtered from SmPL by
  regular expressions using the "~=" and "!~=" operators followed by
  an OCaml regular expression (see man Str) in double quote.
- Virtual rules, which can be referenced in depends, and set and unset
  using the command-line options -D
- ++ for multiple additions

** Features:
- coccicheck: a framework to check a series of SmPL files on a project
  see scripts/coccicheck for more information

** Bugfix:
- bind position variables to the correct starting position in the case of a
  complex statement such as an if or while.  Thanks to Derek Jones for
  pointing out the problem.
- checking for non mentioned case lines in switch should be unchecked.
- space should be printed after sizeof when there are no parentheses around
  the argument.  Thanks to Daniel Walker for pointing out the problem.
- avoid introducing sharing in propagating ! over () in treatment of isos
- save_excursion has to handle and rethrow exceptions
- eliminate unnecessary consideration of CVS strings.  Thanks to David
  Young for pointing out the problem.
- completely new treatment of statement metavariables
- better type checking for macro definitions
- drop regression testing in -parse_c

* 0.1.10

** Language:
- declarations allowed in switch, suggested by Derek M. Jones

** Features:
- use interval timer for timeouts.  Thanks to Derek M. Jones for the
  implementation.
- more flexible env.sh, thanks to Derek Jones.
- faster Python invocation
- simplify unparsing in the sgrep case

** Bugfix:
- for glimpse there is no point to create a pattern containing a numeric
  constant because glimpse doesn't index them
- add spaces after commas in function calls and function headers
- made python integration more like the ubuntu version
  http://patches.ubuntu.com/by-release/extracted/debian/c/coccinelle/0.1.5dbs-2/01-system-pycaml
  this fixes some memory management problems with None, True, and False
- correct labels associated with a switch in the CFG so that a statement
  metavariable can match a switch.  Thanks to Derek Jones for pointing out
  the problem.
- keep switch pattern within switch body.  Thanks to Derek Jones for
  pointing out the problem.
- Allow expanded tokens to be stored in metavariables, as long as they are
  not removed.  But this does currently allow them in + code, which will
  produce the expansion.  Thanks to Ali-Erdem Ozcan for pointing out the
  problem.
- improved adjustment of spacing when code removed at the beginning of a line

* 0.1.9

** Language:
- allow fresh identifiers to be declared using ## such that the value mixes
  both strings and previously declared metavariables

** Features:
- better handling of expanded code containing ##. Now compute the 
  result.
- more precise warning message for the "'\' outside define".
  Thanks to Nicholas Mc Guire for pointing out the problem.
- more precise warning message related to ifdefization.
  Thanks to Derek Jones for pointing out the problem.
- we don't create any more certain files in /tmp (they may be a cause
  of security problems).
  Thanks to Eugeniy Meshcheryakov for pointing out the problem.
- More optimization for the case of just deleting a complete function.
  Allows this to happen without tracing through all the control-flow
  paths.  Thanks to Francois Bissyande for pointing out the problem.
- prevent code from being added to the beginning or end of a disjunction
- more information about why a script is not applied when using -debug option
- added -no_safe_expressions option
- added -no_loops option.  Ignores back edges derived from looping
  constructs.  This is unsafe, but perhaps useful for bug finding, as it can
  be more efficient.
- for semantic matches, allow "minus" on same code with multiple
  environments
- better error message for mismatch of parenthesis in column 0 with normal
  parenthesis.  Thanks to Derek Jones for pointing out the problem.
- allow disjunctions on function return types.  Thanks to Pierre Habouzit
  for pointing this out.

** Bugfix:
- keep disjunction in the proper order for structure initialization fields
- variables declared in different places should not seem to match each
  other
- drop complaints about label metavariables not being used
- drop test information from the type of an expression when the expression
  is bound to a metavariable
- nests should not extend beyond the before and after code, even if the
  before and after code matches the nest code
- nests should extend into conditionals that end in error exit
- take into account metavariables on "else".  Thanks to Derek Jones for
  pointing out the problem.
- print single quotes on generated character constants
- better typedef handling in the initialisation/affectation builtin
  isomorphism, cf -test init_affect_typedef
- support disjunction of types on variable declaration
- allow @ within strings in script code.  ignore // comment lines in script
  code.
- don't drop + code placed after the transformed code
- drop spaces produced by removing code before semicolons
- adjusted spacing within generated code
- less verbose -sp.  Thanks to Derek Jones for pointing out the problem.
- accept multiple type names in a SmPL typedef declaration.

* 0.1.8

** Language:

** Features:
- Metavariables now capture the cpp code contained within their definitions
- When - fragments are separated by ... or nest boundaries in the semantic
  patch, but end up matching adjacent source code, the comments, cpp code
  and whitespace that are between them are not deleted.
- better parsing of C: do expansion of macros only when needed when
  have actually a parse error and also leverage the definition of macros
  in the parsed file (or in a optional_standard.h file passed as a parameter).
  This should reduce the need for many hardcoded definitions in standard.h
- new semantics for the -macro_file option, by default now expand macros
  only when necessary. To force use the -macro_file_builtins option instead.
- a new -extract_macros command line action to help the parser. Works with
  the -macro_file option. e.g. 
    $ ./spatch -extract_macros ~/linux > /tmp/alldefs.h
    $ ./spatch -macro_file /tmp/alldefs.h -sp_file foo.cocci -dir ~/linux
- removed -D macro_file option, not consistent with what -D usually means
- reattempt to be more efficient for statement metavariables that are just
  placeholders (ie, no modification, no reuse)
- triples now returned from ctl in sorted order.  The main key is the
  state.  On the other hand, the state order does not always agree with the
  order of appearance in the code.
- spatch is now less verbose on the things it does yet handle. Less confusing
  for new users.
- slightly better error report. Thanks to Derek Jones for the suggestion.
- added the options -linux_spacing and -smpl_spacing.  -linux_spacing
  causes spatch to follow the spacing conventions of Linux, while
  -smpl_spacing causes spatch to follow the spacing in the semantic patch.
  -linux_spacing is the default.
- more informative error reporting for the already tagged token case.
  Thanks to Erik Hovland for the suggestion.

** Bugfix:
- better parsing of declare macro at toplevel and in structure. 
  cf -text xfield
- allowing back typedef names for fieldname
- better printing of else in generated code
- slightly better type inference for binary operators.
- clear out declarer names and iterator names between SmPL files (for
  -testall)
- better parsing and type checking of macro type aliases. Cf -test macro_int16.
  Thanks to Li Yingtong for pointing out the problem.
- make insert_virtual_positions tail rec, avoid stack overflow pb.
  Thanks to Diego Liziero <diegoliz@gmail.com> for pointing out the
  problem.
- Better type inference for arithmetic binary operators
  Thanks to Li Yingtong for pointing out the problem.
- Better type inference for constants
  Thanks to Li Yingtong for pointing out the problem.
- move computing of adjacency information for semantic patches to after
  application of isomorphisms, because isomorphisms can introduce "..."
- compute adjacency information for negated ...
- record with each transformation site the set of indices of the witness
  trees that caused the transformation site to come about.  Whitespace and
  comments between remove tokens associated with disjoint witness trees is
  not removed.
- correct treatment of function pointer typed parameters in the SmPL ast0
  visitor.
- better parsing error message and error recovery when comments are not ended, 
  when some macros have a weird body, and when some switch have a weird
  Body. 
  Thanks to Derek Jones for pointing out the problem.
- better detection and passing of "dangerous" ifdefs, cf -test
  double_switch.
- dropped the separation of decls and body in Seq.  This gives better
  positioning of the bindings of metavariables shared between them.
  Thanks to Erik Hovland for an example that shows the problem.

** Internals:
- supress warning in compiling ocamlsexp (warning caused by a new behavior
  of cpp used internally in processing files in ocamlsexp/)

* 0.1.7

** Language: 
- initialize and finalize script code, cf demos/initial_final.cocci

** Features:
- -iso_limit option to limit the depth of isomorphism application
- with the dir option, the include path is implicitly set to the "include"
  subdirectory of the specified directory, if the option -I is not used.
- give a seed for the name of a fresh identifier
- better handling of cpp "constructed" identifiers as in a##b, that in
  the futur will make it easier to match over those idents. 
  cf tests/pb_parsing_macro.c. Thanks to Ali-Erdem Ozcan for pointing
  out the problem. A new "parsing hack hint" is also available:
  YACFE_IDENT_BUILDER, cf standard.h.

** Bugfix:
- drop excessive "optimization" in ctl generation for while and for loops
- allow . as the name of the directory
- for type inference for an assignment, take the type of the right-hand
  side expression, not the type of the assigned variable
- allow for with a declartion in the first header element, as in C++
  (partial support)
- allow for matching against variable declarations that include only
  storage, eg static, but no type at all.
- allow for matching against types that contain both short/long and int
- allow the type metavariable in the SmPL code "unsigned T" to match a T
  that is a type consisting of more than one word, eg long int.
- -ifdef_to_if option made to process nested ifdefs
  (partial support)

** Internals: 
- improve and fix installation process (usable on BSD)
- improve and fix testing process
- apply patches from Eugeniy Meshcheryakov
- reorganize the way we parse C identifiers, especially concatenated cpp 
  identifiers as in a##b. This may lead to some regressions as we may
  not parse as much code as before.
- removed popl/ and popl09/ and popl related stuff from official distrib.

* 0.1.6

** Language:
- the ability to add comments

** Features: 
- grouping of generated rules with -hrule option
- handling of special coccinelle comments 
  /* {{coccinelle:skip_start}} */ and
  /* {{coccinelle:skip_end}} */
  allowing to give more hints to the C parser.
  Thanks to Flavien@lebarbe.net for the idea.
- the ability to print the values of more (but not all) kinds of
  metavariables from python
- new vim SmPL mode.
  Thanks to Alexander Faroy.

** Bugfix:
- consider the ident tokens also in the 2 lines before the error line for the 
  10-most-problematic-parsing-errors diagnostic.
- SmPL parser allows cast as the argument of a pointer
- SmPL type checker allows enum as an array index
- Better generation of fresh metavariables names in hrule
- no more warnings about things that should be metavariables when there is
  a disjunction in a function position
- bugfix in parser, better error message.
  Thanks to Ali-Erdem OZCAN <ali-erdem.ozcan@st.com> for the bug report.

** Internals: 

* 0.1.5

** Language: 
- added initialiser metavariable
- added sequences of designators in structures

** Features: 
- improved printing of the C code corresponding to metavariables
- improved printing when code (eg declarations) is removed at the beginning
  of a block, and then is followed by a blank line
- slightly less verbose error reporting in parsing_hacks

** Bugfix:
- fixed some problems with parsing SmPL code where a nest appears after a |
- better treatment of { }, form in macros wrt unparse_c
- less quiet for -parse_c
- improve parsing heuristics regarding macro statement

** Internals: 

* 0.1.4

** Language: 
- long long added to SmPL

** Documentation:
- add grammar reference and spatch command line options reference

** Features: 
- can match patterns of the form unsigned T or signed T, where T is a
  metavariable
- dropped the sizeof_parens isomorphism, which was made redundant by the
  paren isomorphism
- simple rule generation

** Bugfix:
- trailing , ; and ) no longer left on a line by themselves
- better treatment of error exit when the searched for code matches the
  error exit condition.
- fix incorrect treatment of parentheses in test_exps that could allow +
  code to be added twice
- don't ask whether iterator names and declarer names should be declared as
  metavariables.
- slightly better support for expression list metavariables.
- short and long allowed for array index types in SmPL
- more restrictions on type inference for pointer arithmetic in SmPL
- allow isomorphisms to apply when + code is anywhere within all - terms
- changed order of printing const and volatile
- allow  eg ... <... in plus code
- better formatting of generated if/while/etc. code
- better parse error reporting when the problem is at the end of the file

** Internals: 
- isomorphisms don't apply under signed/unsigned, to prevent the creation
  of things like unsigned signed int.  Need a better solution for this.

* 0.1.3

** Features: 
- help in building the configuration macro file. The -parse_c action
  now returns the 10 most frequent parsing errors. This give useful
  hints to extend standard.h.

** Bugfix:
- positions no longer allowed on \(, \|, and \)
- improved propagation of negation for isos in the presence of parens
- convert Todos in flow graph construction to recoverable errors
- fixed bug in treatment of when != true and when != false, to allow more
  than one of them per ...
- improve parsing of typedef of function pointer. 
- improve typing.
- parsing and typing support for old style C function declaration.
- consider position variables as modifications when optimizing the
  translation into CTL of function definitions

** Internals: 

* 0.1.2

** Bugfix:
- better handling of ifdef on statements in control flow graph.
- transform files even if they do not end in .c (thanks to Vegard Nossum)

** Internals: 
- merge code of yacfe

* 0.1.1

** Language: 
 - support for initializer at toplevel, cf -test substruct

* 0.1

** first public release of the source code:

** Language: 
 - embeded python scripting
 - position

** Features

* beta 

** first public release of the binary

* alpha

** Features
 - lots of features ... look at coccinelle research papers and tutorials.<|MERGE_RESOLUTION|>--- conflicted
+++ resolved
@@ -249,13 +249,10 @@
   arguments
 - Don't count macros or ifdefs in counting fields
 - Better counting of indent size when indent contains multiple tabs
-<<<<<<< HEAD
 - Get the right annotation on trailing , that is after a nest.  Requires
   avoiding double processing in transformation_c.ml
-=======
 - Fixed an issue where an 'Impossible' exception could be raised.
 - Fixed an issue where some identifiers were incorrectly interpreted as typedef.
->>>>>>> 4476f810
 
 * 0.2.5
 ** Language:
