--- conflicted
+++ resolved
@@ -299,13 +299,9 @@
 let mk_any_node is_fake node labels bclabels nodestr =
   let nodestr =
     if !Flag_parsing_c.show_flow_labels
-<<<<<<< HEAD
-    then nodestr ^ ("[" ^ (labels +> List.map string_of_int +> String.concat ",") ^ "]")
-=======
     then
       nodestr ^
       ("[" ^ (labels +> List.map string_of_int +> String.concat ",") ^ "]")
->>>>>>> 6d7f2cfb
     else nodestr
   in
   ((node, {labels = labels;is_loop=false;bclabels=bclabels;is_fake=is_fake}),
