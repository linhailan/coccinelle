#############################################################################
# Configuration section
#############################################################################

include Makefile.libs

# 'distclean' does not require configure to have run, and should also
# clean all the bundled directories. Hence, a special case.
ifeq ($(MAKECMDGOALS),distclean)
MAKELIBS:=$(dir $(wildcard ./bundles/*/Makefile))
else
ifneq ($(MAKECMDGOALS),configure)
-include Makefile.config
endif
endif

-include /etc/lsb-release
-include Makefile.override         # local customizations, if any
-include /etc/Makefile.coccinelle  # local customizations, if any


VERSION=$(shell cat ./version | tr -d '\n')
CCVERSION=$(shell cat scripts/coccicheck/README | egrep -o '[[:digit:]]+\.[[:digit:]]+\.[[:digit:]]+' | head -n1)
PKGVERSION=$(shell dpkg-parsechangelog -ldebian/changelog.$(DISTRIB_CODENAME) 2> /dev/null \
	 | sed -n 's/^Version: \(.*\)/\1/p' )

##############################################################################
# Variables
##############################################################################

TARGET=spatch
PRJNAME=coccinelle
SRC=flag_cocci.ml cocci.ml testing.ml test.ml $(LEXER_SOURCES:.mll=.ml) main.ml

ifeq ($(FEATURE_PYTHON),1)
	PYTHON_INSTALL_TARGET=install-python
else
	PYTHON_INSTALL_TARGET=
endif

SYSLIBS=str.cma unix.cma bigarray.cma nums.cma
LIBS=commons/commons.cma \
     commons/commons_sexp.cma \
     globals/globals.cma \
     ctl/ctl.cma \
     parsing_cocci/cocci_parser.cma parsing_c/parsing_c.cma \
     engine/cocciengine.cma popl09/popl.cma \
     extra/extra.cma python/coccipython.cma ocaml/cocciocaml.cma

MAKESUBDIRS=$(MAKELIBS) commons \
 globals ctl parsing_cocci parsing_c \
 engine popl09 extra python ocaml

CLEANSUBDIRS=commons \
 globals ctl parsing_cocci parsing_c \
 engine popl09 extra python ocaml docs \
 $(MAKELIBS)

INCLUDEDIRSDEP=commons commons/ocamlextra \
 globals ctl \
 parsing_cocci parsing_c engine popl09 extra python ocaml \
 $(MAKELIBS)

INCLUDEDIRS=$(INCLUDEDIRSDEP) $(PCREDIR) $(INCLIBS)

##############################################################################
# Generic variables
##############################################################################

# sort to remove duplicates
INCLUDESET=$(sort $(INCLUDEDIRS))
INCLUDES=$(INCLUDESET:%=-I %)

OBJS=    $(SRC:.ml=.cmo)
OPTOBJS= $(SRC:.ml=.cmx)

EXEC=$(TARGET)

##############################################################################
# Generic ocaml variables
##############################################################################

OCAMLCFLAGS=

# for profiling add  -p -inline 0
# but 'make forprofiling' below does that for you.
# This flag is also used in subdirectories so don't change its name here.
# To enable backtrace support for native code, you need to put -g in OPTFLAGS
# to also link with -g.
OPTFLAGS= -g

OCAMLC_CMD=$(OCAMLC) $(OCAMLCFLAGS) $(INCLUDES)
OCAMLOPT_CMD=$(OCAMLOPT) $(OPTFLAGS) $(INCLUDES)
OCAMLYACC_CMD=$(OCAMLYACC) -v
OCAMLDEP_CMD=$(OCAMLDEP) $(INCLUDEDIRSDEP:%=-I %)
OCAMLMKTOP_CMD=$(OCAMLMKTOP) -g -custom $(INCLUDES)

# can also be set via 'make static'
CFLAGS=-pie -fPIE -fpic -fPIC -static
STATICCFLAGS=$(CFLAGS:%=-ccopt %)
STATIC= # $(STATICCFLAGS)

# can also be unset via 'make purebytecode'
BYTECODE_STATIC=-custom

##############################################################################
# Top rules
##############################################################################
.PHONY:: all all.opt byte opt top clean distclean configure opt-compil
.PHONY:: $(MAKESUBDIRS:%=%.all) $(MAKESUBDIRS:%=%.opt) subdirs.all subdirs.opt
.PHONY:: all-opt all-byte byte-only opt-only

<<<<<<< HEAD
byte-only: Makefile.config byte preinstall
	@echo successfully built $(EXEC)

all: Makefile.config .depend $(TARGET_ALL)
=======
>>>>>>> 2f432baf

# All make targets that are expected to be an entry point have a dependency on
# 'Makefile.config' to ensure that if Makefile.config is not present, an error
# message is printed first before any other actions are executed.
# In addition, the targets that actually build something have a dependency on
# '.depend' and 'version.ml'.

<<<<<<< HEAD
=======
# dispatches to either 'all-without-opt' or 'all-with-opt'
all: Makefile.config .depend $(TARGET_ALL)

# make "all" comes in three flavours
>>>>>>> 2f432baf
world: Makefile.config .depend version.ml
	@echo "building both versions of spatch"
	$(MAKE) byte
	$(MAKE) opt-compil
	$(MAKE) preinstall
	$(MAKE) docs
	@echo ""
	@echo -e "\tcoccinelle can now be installed via 'make install'"

# note: the 'all-dev' target excludes the documentation
all-dev: Makefile.config .depend version.ml
	@echo "building the unoptimized version of spatch"
	$(MAKE) byte
	$(MAKE) preinstall
	@echo ""
	@echo -e "\tcoccinelle can now be installed via 'make install'"

all-release: Makefile.config .depend version.ml
	@echo building the optimized version of spatch
	$(MAKE) opt-compil
	$(MAKE) preinstall
	$(MAKE) docs
	@echo ""
	@echo -e "\tcoccinelle can now be installed via 'make install'"

all.opt: Makefile.config opt-only preinstall

# aliases for "byte" and "opt-compil"
opt opt-only: Makefile.config opt-compil
byte-only: Makefile.config byte

byte: Makefile.config .depend version.ml
	$(MAKE) subdirs.all
	$(MAKE) $(EXEC)
	@echo the compilation of $(EXEC) finished
	@echo $(EXEC) can be installed or used

opt-compil: Makefile.config .depend version.ml
	$(MAKE) subdirs.opt
	$(MAKE) $(EXEC).opt
	@echo the compilation of $(EXEC).opt finished
	@echo $(EXEC).opt can be installed or used

top: $(EXEC).top

subdirs.all:
	+for D in $(MAKESUBDIRS); do $(MAKE) $$D.all || exit 1 ; done
	$(MAKE) -C commons sexp.all OCAMLCFLAGS="$(OCAMLCFLAGS)"

subdirs.opt:
	+for D in $(MAKESUBDIRS); do $(MAKE) $$D.opt || exit 1 ; done
	$(MAKE) -C commons sexp.opt OPTFLAGS="$(OPTFLAGS)"

$(MAKESUBDIRS:%=%.all):
	$(MAKE) -C $(@:%.all=%) -j1 OCAMLCFLAGS="$(OCAMLCFLAGS)" all

$(MAKESUBDIRS:%=%.opt):
	$(MAKE) -C $(@:%.opt=%) -j1 OPTFLAGS="$(OPTFLAGS)" all.opt

#dependencies:
# commons:
# globals:
# menhirLib:
# parsing_cocci: commons globals menhirLib
# parsing_c:parsing_cocci
# ctl:globals commons
# engine: parsing_cocci parsing_c ctl
# popl09:engine
# extra: parsing_cocci parsing_c ctl
# pycaml:
# python:pycaml parsing_cocci parsing_c

clean:: Makefile.config
	set -e; for i in $(CLEANSUBDIRS); do $(MAKE) -C $$i -j1 $@; done
	$(MAKE) -C demos/spp $@

$(LIBS): $(MAKESUBDIRS:%=%.all)
$(LIBS:.cma=.cmxa): $(MAKESUBDIRS:%=%.opt)
$(LNKLIBS) : $(MAKESUBDIRS:%=%.all)
$(LNKOPTLIBS) : $(MAKESUBDIRS:%=%.opt)

$(OBJS):$(LIBS)
$(OPTOBJS):$(LIBS:.cma=.cmxa)

$(EXEC): $(LIBS) $(OBJS)
	$(OCAMLC_CMD) $(BYTECODE_STATIC) $(FLAGSLIBS) -o $@ $(SYSLIBS) $(LNKLIBS) $^

$(EXEC).opt: $(LIBS:.cma=.cmxa) $(OPTOBJS)
	$(OCAMLOPT_CMD) $(STATIC) $(FLAGSLIBS) -o $@ $(SYSLIBS:.cma=.cmxa) $(OPTLNKLIBS) $^

$(EXEC).top: $(LIBS) $(OBJS) $(LNKLIBS)
	$(OCAMLMKTOP_CMD) -custom -o $@ $(SYSLIBS) $(FLAGSLIBS) $(LNKLIBS) $^

clean distclean::
	rm -f $(TARGET) $(TARGET).opt $(TARGET).top

.PHONY:: tools configure

configure:
	./configure

Makefile.config:
	@echo "Makefile.config is missing. Run ./configure to generate it."
	@false

tools: $(LIBS) $(LNKLIBS)
	$(MAKE) -C tools

distclean::
	if [ -d tools ] ; then $(MAKE) -C tools distclean ; fi

static:
	rm -f spatch.opt spatch
	$(MAKE) STATIC="$(STATICCFLAGS)" opt-only
	cp spatch.opt spatch

purebytecode:
	rm -f spatch.opt spatch
	$(MAKE) BYTECODE_STATIC="" byte-only
	# disabled the following command because it does not match
	# perl -p -i -e 's/^#!.*/#!\/usr\/bin\/ocamlrun/' spatch

##############################################################################
# Build version information
##############################################################################

version.ml:
	@echo "version.ml is missing. Run ./configure to generate it."
	@false

##############################################################################
# Build documentation
##############################################################################
.PHONY:: docs

docs:
	@$(MAKE) -C docs || (echo "warning: ignored the failed construction of the manual" 1>&2)
	@if test "x$(FEATURE_OCAML)" = x1; then \
		if test -f ./parsing_c/ast_c.cmo; then \
			$(MAKE) -C ocaml doc; \
		else echo "note: to obtain coccilib documenation, it is required to build 'spatch' first so that ./parsing_c/ast_c.cmo gets build."; \
		fi fi
	@echo "finished building manuals"

clean:: Makefile.config
	$(MAKE) -C docs clean
	$(MAKE) -C ocaml cleandoc

##############################################################################
# Pre-Install (customization of spatch frontend script)
##############################################################################

preinstall: docs/spatch.1 scripts/spatch scripts/spatch.opt scripts/spatch.byte

docs/spatch.1: Makefile.config
	$(MAKE) -C docs spatch.1

# user will use spatch to run spatch.opt (native)
scripts/spatch: Makefile.config scripts/spatch.sh
	cp scripts/spatch.sh scripts/spatch
	chmod +x scripts/spatch

# user will use spatch to run spatch (bytecode)
scripts/spatch.byte: Makefile.config scripts/spatch.sh
	cp scripts/spatch.sh scripts/spatch.byte
	chmod +x scripts/spatch.byte

# user will use spatch.opt to run spatch.opt (native)
scripts/spatch.opt: Makefile.config scripts/spatch.sh
	cp scripts/spatch.sh scripts/spatch.opt
	chmod +x scripts/spatch.opt

distclean::
	rm -f scripts/spatch scripts/spatch.byte scripts/spatch.opt

##############################################################################
# Install
##############################################################################

# don't remove DESTDIR, it can be set by package build system like ebuild
# for staged installation.
install-common:
	$(MKDIR_P) $(DESTDIR)$(BINDIR)
	$(MKDIR_P) $(DESTDIR)$(LIBDIR)
	$(MKDIR_P) $(DESTDIR)$(SHAREDIR)/ocaml
	$(MKDIR_P) $(DESTDIR)$(SHAREDIR)/commons
	$(MKDIR_P) $(DESTDIR)$(SHAREDIR)/globals
	$(MKDIR_P) $(DESTDIR)$(SHAREDIR)/parsing_c
	$(INSTALL_DATA) standard.h $(DESTDIR)$(SHAREDIR)
	$(INSTALL_DATA) standard.iso $(DESTDIR)$(SHAREDIR)
	$(INSTALL_DATA) ocaml/coccilib.cmi $(DESTDIR)$(SHAREDIR)/ocaml/
	$(INSTALL_DATA) parsing_c/*.cmi $(DESTDIR)$(SHAREDIR)/parsing_c/
	$(INSTALL_DATA) commons/*.cmi $(DESTDIR)$(SHAREDIR)/commons/
	$(INSTALL_DATA) globals/iteration.cmi $(DESTDIR)$(SHAREDIR)/globals/

install-man:
	@echo "Installing manuals in: ${DESTDIR}${MANDIR}"
	$(MKDIR_P) $(DESTDIR)$(MANDIR)/man1
	$(MKDIR_P) $(DESTDIR)$(MANDIR)/man3
	$(INSTALL_DATA) docs/spatch.1 $(DESTDIR)$(MANDIR)/man1/
	$(INSTALL_DATA) docs/Coccilib.3cocci $(DESTDIR)$(MANDIR)/man3/

install-bash:
	@echo "Installing bash completion in: ${DESTDIR}${BASH_COMPLETION_DIR}"
	$(MKDIR_P) $(DESTDIR)$(BASH_COMPLETION_DIR)
	$(INSTALL_DATA) scripts/spatch.bash_completion \
		$(DESTDIR)$(BASH_COMPLETION_DIR)/spatch

install-tools:
	@echo "Installing tools in: ${DESTDIR}${BINDIR}"
	$(MKDIR_P) $(DESTDIR)$(BINDIR)
	$(INSTALL_PROGRAM) tools/splitpatch \
		$(DESTDIR)$(BINDIR)/splitpatch
	$(INSTALL_PROGRAM) tools/cocci-send-email.perl \
		$(DESTDIR)$(BINDIR)/cocci-send-email.perl

install-python:
	@echo "Installing python support in: ${DESTDIR}${SHAREDIR}/python"
	$(MKDIR_P) $(DESTDIR)$(SHAREDIR)/python/coccilib/coccigui
	$(INSTALL_DATA) python/coccilib/*.py \
		$(DESTDIR)$(SHAREDIR)/python/coccilib
	$(INSTALL_DATA) python/coccilib/coccigui/*.py \
		$(DESTDIR)$(SHAREDIR)/python/coccilib/coccigui
	$(INSTALL_DATA) python/coccilib/coccigui/pygui.glade \
		$(DESTDIR)$(SHAREDIR)/python/coccilib/coccigui
	$(INSTALL_DATA) python/coccilib/coccigui/pygui.gladep \
		$(DESTDIR)$(SHAREDIR)/python/coccilib/coccigui

install: install-man install-common $(PYTHON_TARGET)
	@if test -x spatch -o -x spatch.opt; then \
		$(MAKE) install-def;fi
	@if test -x spatch ; then \
		$(MAKE) install-byte; fi
	@if test -x spatch.opt ; then \
		$(MAKE) install-opt;fi
	@if test ! -x spatch -a ! -x spatch.opt ; then \
		echo -e "\n\n\t==> Run 'make', 'make opt', or both first. <==\n\n";fi
	@echo ""
	@echo -e "\tYou can also install spatch by copying the program spatch"
	@echo -e "\t(available in this directory) anywhere you want and"
	@echo -e "\tgive it the right options to find its configuration files."
	@echo ""

#
# Installation of spatch and spatch.opt and their wrappers
#

# user will use spatch to run one of the binaries
install-def:
	$(INSTALL_PROGRAM) scripts/spatch $(DESTDIR)$(BINDIR)/spatch

# user will use spatch.byte to run spatch (bytecode)
install-byte:
	$(INSTALL_PROGRAM) spatch $(DESTDIR)$(SHAREDIR)
	$(INSTALL_PROGRAM) scripts/spatch.byte $(DESTDIR)$(BINDIR)/spatch.byte

# user will use spatch.opt to run spatch.opt (native)
install-opt:
	$(INSTALL_PROGRAM) spatch.opt $(DESTDIR)$(SHAREDIR)
	$(INSTALL_PROGRAM) scripts/spatch.opt $(DESTDIR)$(BINDIR)/spatch.opt

uninstall:
	rm -f $(DESTDIR)$(BINDIR)/spatch
	rm -f $(DESTDIR)$(BINDIR)/spatch.opt
	rm -f $(DESTDIR)$(BINDIR)/spatch.byte
	rm -f $(DESTDIR)$(LIBDIR)/dllpycaml_stubs.so
	rm -f $(DESTDIR)$(SHAREDIR)/spatch
	rm -f $(DESTDIR)$(SHAREDIR)/spatch.opt
	rm -f $(DESTDIR)$(SHAREDIR)/standard.h
	rm -f $(DESTDIR)$(SHAREDIR)/standard.iso
	rm -f $(DESTDIR)$(SHAREDIR)/ocaml/coccilib.cmi
	rm -f $(DESTDIR)$(SHAREDIR)/parsing_c/*.cmi
	rm -f $(DESTDIR)$(SHAREDIR)/commons/*.cmi
	rm -f $(DESTDIR)$(SHAREDIR)/globals/*.cmi
	rm -f $(DESTDIR)$(SHAREDIR)/python/coccilib/coccigui/*
	rm -f $(DESTDIR)$(SHAREDIR)/python/coccilib/*.py
	rmdir --ignore-fail-on-non-empty -p \
		$(DESTDIR)$(SHAREDIR)/python/coccilib/coccigui
	rmdir $(DESTDIR)$(SHAREDIR)/globals
	rmdir $(DESTDIR)$(SHAREDIR)/commons
	rmdir $(DESTDIR)$(SHAREDIR)/parsing_c
	rmdir $(DESTDIR)$(SHAREDIR)/ocaml
	rmdir $(DESTDIR)$(SHAREDIR)
	rm -f $(DESTDIR)$(MANDIR)/man1/spatch.1
	rm -f $(DESTDIR)$(MANDIR)/man3/Coccilib.3cocci

uninstall-bash:
	rm -f $(DESTDIR)$(BASH_COMPLETION_DIR)/spatch
	rmdir --ignore-fail-on-non-empty -p \
		$(DESTDIR)$(BASH_COMPLETION_DIR)

uninstall-tools:
	rm -f $(DESTDIR)$(BINDIR)/splitpatch
	rm -f $(DESTDIR)$(BINDIR)/cocci-send-email.perl

version:
	@echo "spatch     $(VERSION)"
	@echo "spatch     $(PKGVERSION) ($(DISTRIB_ID))"
	@echo "coccicheck $(CCVERSION)"


##############################################################################
# Deb package (for Ubuntu) and release rules
##############################################################################

include Makefile.release

##############################################################################
# Developer rules
##############################################################################

-include Makefile.dev

test: $(TARGET)
	./$(TARGET) -testall

testparsing:
	./$(TARGET) -D standard.h -parse_c -dir tests/

check:
	./$(TARGET) --testall --no-update-score-file \
		--iso-file ./standard.iso \
		--macro-file-builtins ./standard.h


# -inline 0  to see all the functions in the profile.
# Can also use the profile framework in commons/ and run your program
# with -profile.
forprofiling:
	$(MAKE) OPTFLAGS="-p -inline 0 " opt

clean distclean::
	rm -f gmon.out

tags:
	otags -no-mli-tags -r  .

dependencygraph:
	find . -name "*.ml" |grep -v "scripts" | xargs $(OCAMLDEP) -I commons -I globals -I ctl -I parsing_cocci -I parsing_c -I engine -I popl09 -I extra > /tmp/dependfull.depend
	ocamldot -lr /tmp/dependfull.depend > /tmp/dependfull.dot
	dot -Tps /tmp/dependfull.dot > /tmp/dependfull.ps
	ps2pdf /tmp/dependfull.ps /tmp/dependfull.pdf

##############################################################################
# Misc rules
##############################################################################

# each member of the project can have its own test.ml. this file is
# not under CVS.
test.ml:
	echo "let foo_ctl () = failwith \"there is no foo_ctl formula\"" \
	  > test.ml

##############################################################################
# Generic ocaml rules
##############################################################################

.SUFFIXES: .ml .mli .cmo .cmi .cmx

.ml.cmo:
	$(OCAMLC_CMD) -c $<
.mli.cmi:
	$(OCAMLC_CMD) -c $<
.ml.cmx:
	$(OCAMLOPT_CMD) -c $<

.ml.mldepend:
	$(OCAMLC_CMD) -i $<

clean distclean::
	rm -f .depend
	rm -f *.cm[iox] *.o *.annot
	rm -f *~ .*~ *.exe #*#

distclean::
	set -e; for i in $(CLEANSUBDIRS); do $(MAKE) -C $$i -j1 $@; done
	rm -f test.ml
	rm -f TAGS
	rm -f tests/SCORE_actual.sexp
	rm -f tests/SCORE_best_of_both.sexp
	find . -name ".#*1.*" | xargs rm -f
	rm -f $(EXEC) $(EXEC).opt $(EXEC).top

.PHONY:: depend
.depend: Makefile.config test.ml version
	touch .depend  # prevents infinite recursion with 'make depend'
	$(MAKE) depend

depend: Makefile.config test.ml version
	@echo constructing '.depend'
	rm -f .depend
	set -e; for i in $(MAKESUBDIRS); do $(MAKE) -j1 -C $$i depend; done
	$(OCAMLDEP_CMD) *.mli *.ml > .depend

##############################################################################
# configure-related
##############################################################################

distclean::
	@echo "cleaning configured files"
	if test -z "${KEEP_CONFIG}"; then rm -f Makefile.config; fi
	rm -rf autom4te.cache
	rm -f config.status
	rm -f config.log
	rm -f version.ml
	rm -f globals/config.ml
	rm -f globals/regexp.ml python/pycocci.ml ocaml/prepare_ocamlcocci.ml
	rm -f scripts/spatch.sh
	@echo "run 'configure' again prior to building coccinelle"


# prevent building or using dependencies when cleaning
ifneq ($(MAKECMDGOALS),clean)
ifneq ($(MAKECMDGOALS),distclean)
ifneq ($(MAKECMDGOALS),configure)
ifneq ($(MAKECMDGOALS),prerelease)
ifneq ($(MAKECMDGOALS),release)
ifneq ($(MAKECMDGOALS),package)
-include .depend
endif
endif
endif
endif
endif
endif<|MERGE_RESOLUTION|>--- conflicted
+++ resolved
@@ -110,13 +110,6 @@
 .PHONY:: $(MAKESUBDIRS:%=%.all) $(MAKESUBDIRS:%=%.opt) subdirs.all subdirs.opt
 .PHONY:: all-opt all-byte byte-only opt-only
 
-<<<<<<< HEAD
-byte-only: Makefile.config byte preinstall
-	@echo successfully built $(EXEC)
-
-all: Makefile.config .depend $(TARGET_ALL)
-=======
->>>>>>> 2f432baf
 
 # All make targets that are expected to be an entry point have a dependency on
 # 'Makefile.config' to ensure that if Makefile.config is not present, an error
@@ -124,13 +117,10 @@
 # In addition, the targets that actually build something have a dependency on
 # '.depend' and 'version.ml'.
 
-<<<<<<< HEAD
-=======
 # dispatches to either 'all-without-opt' or 'all-with-opt'
 all: Makefile.config .depend $(TARGET_ALL)
 
 # make "all" comes in three flavours
->>>>>>> 2f432baf
 world: Makefile.config .depend version.ml
 	@echo "building both versions of spatch"
 	$(MAKE) byte
