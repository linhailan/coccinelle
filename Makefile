# This file is part of Coccinelle, lincensed under the terms of the GPL v2.
# See copyright.txt in the Coccinelle source code for more information.
# The Coccinelle source code can be obtained at http://coccinelle.lip6.fr

#############################################################################
# Configuration section
#############################################################################

include Makefile.libs

# 'distclean' does not require configure to have run, and should also
# clean all the bundled directories. Hence, a special case.
ifeq ($(MAKECMDGOALS),distclean)
MAKELIBS:=$(dir $(wildcard ./bundles/*/Makefile))
else
ifneq ($(MAKECMDGOALS),configure)
-include Makefile.config
-include Makefile.local
endif
endif

# We inherit the version information *after* the user has run
# ./configure but in the absence of that the build system has
# a few dependencies on the version information, we need a default
# setting then prior to the user running ./configure, this provides
# that, but will only be set if the user hasn't already run ./configure
#
# The only thing we can do is assume that the user relying on this
# variable then was going to make a release, this means we don't
# tell them that the tree is dirty.
VERSION?=$(shell MAKE_COCCI_RELEASE="y" ./version.sh)

CCVERSION=$(shell cat scripts/coccicheck/README | egrep -o '[[:digit:]]+\.[[:digit:]]+\.[[:digit:]]+' | head -n1)

##############################################################################
# Variables
##############################################################################

TARGET=spatch
PRJNAME=coccinelle
ML_FILES=flag_cocci.ml cocci.ml testing.ml $(LEXER_SOURCES:.mll=.ml) \
read_options.ml main.ml
MLI_FILES=cocci.mli testing.mli

ifeq ($(FEATURE_PYTHON),1)
	PYTHON_INSTALL_TARGET=install-python
else
	PYTHON_INSTALL_TARGET=
endif

SYSLIBS=str.cma unix.cma bigarray.cma nums.cma
LIBS=commons/commons.cma \
     globals/globals.cma \
     ctl/ctl.cma \
     parsing_cocci/cocci_parser.cma parsing_c/parsing_c.cma \
     ocaml/cocciocaml.cma python/coccipython.cma \
     engine/cocciengine.cma popl09/popl.cma \
     extra/extra.cma

MAKESUBDIRS=commons \
 globals ctl parsing_cocci parsing_c \
 ocaml python engine popl09 extra tools/spgen

CLEANSUBDIRS=commons \
 globals ctl parsing_cocci parsing_c \
 ocaml python engine popl09 extra docs \
 $(MAKELIBS) tools/spgen

INCLUDEDIRSDEP=commons commons/ocamlextra \
 globals ctl \
 parsing_cocci parsing_c ocaml python engine popl09 extra \
 $(MAKELIBS)

INCLUDEDIRS=$(INCLUDEDIRSDEP) $(PCREDIR) $(PARMAPDIR) $(INCLIBS)

##############################################################################
# Generic variables
##############################################################################

# sort to remove duplicates
INCLUDESET=$(sort $(INCLUDEDIRS))
INCLUDES=$(INCLUDESET:%=-I %)

OBJS=    $(ML_FILES:.ml=.cmo)
OPTOBJS= $(ML_FILES:.ml=.cmx)

EXEC=$(TARGET)

##############################################################################
# Generic ocaml variables
##############################################################################

OCAMLC_CMD=$(OCAMLC) $(OCAMLCFLAGS) $(INCLUDES)
OCAMLOPT_CMD=$(OCAMLOPT) $(OPTFLAGS) $(INCLUDES)
OCAMLYACC_CMD=$(OCAMLYACC) -v
OCAMLDEP_CMD=$(OCAMLDEP) $(INCLUDEDIRSDEP:%=-I %)
OCAMLMKTOP_CMD=$(OCAMLMKTOP) -g -custom $(INCLUDES)

# these are unused at the moment (todo: remove)
EXTRA_CFLAGS=   # -static -pie -fpie -fPIE -static-libgcc
EXTRA_OCAML_CFLAGS=$(EXTRA_CFLAGS:%=-ccopt %)

# 'make purebytecode' unsets this definition
BYTECODE_EXTRA=-custom $(EXTRA_OCAML_FLAGS)

##############################################################################
# Top rules
##############################################################################
.PHONY:: all all.opt byte opt top clean distclean opt-compil
.PHONY:: $(MAKELIBS:%=%.all) $(MAKESUBDIRS:%=%.all) $(MAKELIBS:%=%.opt) $(MAKESUBDIRS:%=%.opt) subdirs.all subdirs.opt
.PHONY:: byte-only opt-only pure-byte tools
.PHONY:: copy-stubs install-stubs install install-man install-python install-common

# All make targets that are expected to be an entry point have a dependency on
# 'Makefile.config' to ensure that if Makefile.config is not present, an error
# message is printed first before any other actions are executed.
# In addition, the targets that actually build something have a dependency on
# '.depend' and 'version.ml'.

# dispatches to either 'all-dev' or 'all-release'
all: Makefile.config
	@$(MAKE) .depend
	$(MAKE) $(TARGET_ALL)

# make "all" comes in three flavours
world: Makefile.config version.ml
	@$(ECHO) "Building both versions of spatch"
	$(MAKE) .depend
	$(MAKE) byte
	$(MAKE) opt-compil
	$(MAKE) preinstall
	$(MAKE) docs
	@$(ECHO) -e "\n\tcoccinelle can now be installed via 'make install'"

# note: the 'all-dev' target excludes the documentation
all-dev: Makefile.config version.ml
	@$(MAKE) .depend
	@$(ECHO) "Building $(TARGET_SPATCH)"
	$(MAKE) $(TARGET_SPATCH)
	@$(MAKE) preinstall
	@$(ECHO) -e "\n\tcoccinelle can now be installed via 'make install'"

all-release: Makefile.config version.ml
	@$(ECHO) "Building $(TARGET_SPATCH)"
	$(MAKE) .depend
	$(MAKE) $(TARGET_SPATCH)
	$(MAKE) preinstall
#	$(MAKE) docs
	@$(ECHO) -e "\n\tcoccinelle can now be installed via 'make install'"

all.opt: Makefile.config
	@$(MAKE) .depend
	$(MAKE) opt-only
	$(MAKE) preinstall

byte: Makefile.config version.ml
	@$(MAKE) .depend
	@$(MAKE) subdirs.all
	@$(MAKE) $(EXEC)
	@$(ECHO) "The compilation of $(EXEC) finished."
	@$(ECHO) "$(EXEC) can be installed or used."

opt-compil: Makefile.config version.ml
	$(MAKE) .depend
	$(MAKE) subdirs.opt BUILD_OPT=yes
	$(MAKE) $(EXEC).opt BUILD_OPT=yes
	@$(ECHO) "The compilation of $(EXEC).opt finished."
	@$(ECHO) "$(EXEC).opt can be installed or used."

top: $(EXEC).top

# the .cmi file of coccilib
# aliases for "byte" and "opt-compil"
opt opt-only: Makefile.config opt-compil
byte-only: Makefile.config byte

subdirs.all:
	@+for D in $(MAKELIBS) $(MAKESUBDIRS); do $(MAKE) $$D.all || exit 1 ; done

subdirs.opt:
	@+for D in $(MAKELIBS) $(MAKESUBDIRS); do $(MAKE) $$D.opt || exit 1 ; done

$(MAKELIBS:%=%.all) $(MAKESUBDIRS:%=%.all):
	@$(MAKE) -C $(@:%.all=%) all

$(MAKELIBS:%=%.opt) $(MAKESUBDIRS:%=%.opt):
	@$(MAKE) -C $(@:%.opt=%) all.opt

# This make target prepares the bundled software for building.
# Note that running 'make' in these subdirectories will
# automatically prepare the bundled software.
.PHONY:: prepare-bundles
prepare-bundles: $(MAKELIBS:%=%/.prepare)

$(MAKELIBS:%=%/.prepare):
	$(ECHO) $@
	@$(MAKE) -C $(@:%.prepare=%) .prepare

#dependencies:
# commons:
# globals:
# menhirLib:
# parsing_cocci: commons globals menhirLib
# parsing_c:parsing_cocci
# ctl:globals commonsg
# engine: parsing_cocci parsing_c ctl
# popl09:engine
# extra: parsing_cocci parsing_c ctl
# python:pyml parsing_cocci parsing_c

clean:: Makefile.config
	@set -e; for i in $(CLEANSUBDIRS); do $(MAKE) -C $$i $@; done
	@$(MAKE) -C demos/spp $@

$(LIBS): $(MAKELIBS:%=%.all) $(MAKESUBDIRS:%=%.all)
$(LIBS:.cma=.cmxa): $(MAKELIBS:%=%.opt) $(MAKESUBDIRS:%=%.opt)
$(LNKLIBS) : $(MAKELIBS:%=%.all) $(MAKESUBDIRS:%=%.all)
$(LNKOPTLIBS) : $(MAKELIBS:%=%.opt) $(MAKESUBDIRS:%=%.opt)

$(OBJS):$(LIBS)
$(OPTOBJS):$(LIBS:.cma=.cmxa)

$(EXEC): $(LNKLIBS) $(LIBS) $(OBJS)
	$(OCAMLC_CMD) $(BYTECODE_EXTRA) $(FLAGSLIBS) -o $@ $(SYSLIBS) $^

$(EXEC).opt: $(OPTLNKLIBS) $(LIBS:.cma=.cmxa) $(OPTOBJS)
	$(OCAMLOPT_CMD) $(OPTFLAGSLIBS) -o $@ $(SYSLIBS:.cma=.cmxa) $^

$(EXEC).top: $(LNKLIBS) $(LIBS) $(OBJS)
	$(OCAMLMKTOP_CMD) -custom -o $@ $(SYSLIBS) $(FLAGSLIBS) $^

clean distclean::
	rm -f $(TARGET) $(TARGET).opt $(TARGET).top

./configure: ./configure.ac
	@echo Please run ./autogen to update configure
	@false

# the dependencies on Makefile.config should give a hint to the programmer that
# configure should be run again
Makefile.config: Makefile.config.in configure.ac
	@$(ECHO) "Makefile.config needs to be (re)build. Run  ./autogen and ./configure $(CONFIGURE_FLAGS) to generate it."
	@false

tools: $(LIBS) $(LNKLIBS)
	$(MAKE) -C tools

distclean::
	@if [ -d tools ] ; then $(MAKE) -C tools distclean ; fi

# it seems impossible to pass "-static" unless all dependent
# libraries are also available as static archives.
# set $(STATIC) to -static if you have such libraries.
static:
	rm -f spatch.opt spatch
	$(MAKE) $(STATIC) opt-only
	cp spatch.opt spatch

# creates a portable version of spatch, which, however, may
# be dependent on non-portably dynamic libraries. You
# may need the stubs, see 'copy-stubs'.
purebytecode:
	rm -f spatch.opt spatch
	$(MAKE) BYTECODE_EXTRA="" byte-only
	LC_CTYPE=C sed -i -e '1 s,^#!.*$$,#!/usr/bin/ocamlrun,g' spatch

# copies the stubs libraries (if any) to the root directory
copy-stubs:
	@if test -f ./bundles/pyml/dllpyml_stubs.so; then \
		cp -fv ./bundles/pyml/dllpyml_stubs.so .; fi
	@if test -f ./bundles/pcre/dllpcre_stubs.so; then \
		cp -fv ./bundles/pcre/dllpcre_stubs.so .; fi

##############################################################################
# Build version information
##############################################################################

version.ml:
	@$(ECHO) "version.ml is missing. Run ./configure to generate it. Run ./autogen first if ./configure does not exist."
	@false

##############################################################################
# Build documentation
##############################################################################
.PHONY:: docs

docs:
	@$(MAKE) -C docs || ($(ECHO) "Warning: ignored the failed construction of the manual" 1>&2)
	@$(MAKE) docs -C tools/spgen/documentation
	@if test "x$(FEATURE_OCAML)" = x1; then \
		if test -f ./parsing_c/ast_c.cmo -o -f ./parsing_c/ast_c.cmx; then \
			$(MAKE) -C ocaml doc; \
		else $(ECHO) "Note: to obtain coccilib documenation, it is required to build 'spatch' first so that ./parsing_c/ast_c.cm* gets build."; \
		fi fi
	@$(ECHO) "Finished building manuals"

clean:: Makefile.config
#	$(MAKE) -C docs clean
	$(MAKE) -C ocaml cleandoc
	$(MAKE) clean -C tools/spgen/documentation

##############################################################################
# Pre-Install (customization of spatch frontend script)
##############################################################################

preinstall: docs/spatch.1 scripts/spatch scripts/spatch.opt scripts/spatch.byte

docs/spatch.1: Makefile.config
	$(MAKE) -C docs spatch.1

# user will use spatch to run spatch.opt (native)
scripts/spatch: Makefile.config scripts/spatch.sh
	cp scripts/spatch.sh scripts/spatch
	chmod +x scripts/spatch

# user will use spatch to run spatch (bytecode)
scripts/spatch.byte: Makefile.config scripts/spatch.sh
	cp scripts/spatch.sh scripts/spatch.byte
	chmod +x scripts/spatch.byte

# user will use spatch.opt to run spatch.opt (native)
scripts/spatch.opt: Makefile.config scripts/spatch.sh
	cp scripts/spatch.sh scripts/spatch.opt
	chmod +x scripts/spatch.opt

distclean::
	rm -f scripts/spatch scripts/spatch.byte scripts/spatch.opt

##############################################################################
# Install
##############################################################################

# don't remove DESTDIR, it can be set by package build system like ebuild
# for staged installation.
install-common: ocaml/coccilib.cmi
	$(MKDIR_P) $(DESTDIR)$(BINDIR)
	$(MKDIR_P) $(DESTDIR)$(LIBDIR)
	$(MKDIR_P) $(DESTDIR)$(LIBDIR)/ocaml
	$(INSTALL_DATA) standard.h $(DESTDIR)$(LIBDIR)
	$(INSTALL_DATA) standard.iso $(DESTDIR)$(LIBDIR)
	$(INSTALL_DATA) ocaml/*.cmi $(DESTDIR)$(LIBDIR)/ocaml/

install-man:
	@$(ECHO) "Installing manuals in: ${DESTDIR}${MANDIR}"
	$(MKDIR_P) $(DESTDIR)$(MANDIR)/man1
	$(MKDIR_P) $(DESTDIR)$(MANDIR)/man3
	$(INSTALL_DATA) docs/spatch.1 $(DESTDIR)$(MANDIR)/man1/
	$(INSTALL_DATA) docs/pycocci.1 $(DESTDIR)$(MANDIR)/man1/
	$(INSTALL_DATA) docs/spgen.1 $(DESTDIR)$(MANDIR)/man1/
	$(INSTALL_DATA) docs/Coccilib.3cocci $(DESTDIR)$(MANDIR)/man3/

install-bash:
	@$(ECHO) "Installing bash completion in: ${DESTDIR}${BASH_COMPLETION_DIR}"
	$(MKDIR_P) $(DESTDIR)$(BASH_COMPLETION_DIR)
	$(INSTALL_DATA) scripts/spatch.bash_completion \
		$(DESTDIR)$(BASH_COMPLETION_DIR)/spatch

install-tools:
	@$(ECHO) "Installing tools in: ${DESTDIR}${BINDIR}"
	$(MKDIR_P) $(DESTDIR)$(BINDIR)
	$(INSTALL_PROGRAM) tools/splitpatch \
		$(DESTDIR)$(BINDIR)/splitpatch
	$(INSTALL_PROGRAM) tools/cocci-send-email.perl \
		$(DESTDIR)$(BINDIR)/cocci-send-email.perl
	$(INSTALL_PROGRAM) tools/pycocci $(DESTDIR)$(BINDIR)

install-python:
	@$(ECHO) "Installing python support in: ${DESTDIR}${LIBDIR}/python"
	$(MKDIR_P) $(DESTDIR)$(LIBDIR)/python/coccilib/coccigui
	$(INSTALL_DATA) python/coccilib/*.py \
		$(DESTDIR)$(LIBDIR)/python/coccilib
	$(INSTALL_DATA) python/coccilib/coccigui/*.py \
		$(DESTDIR)$(LIBDIR)/python/coccilib/coccigui
	$(INSTALL_DATA) python/coccilib/coccigui/pygui.glade \
		$(DESTDIR)$(LIBDIR)/python/coccilib/coccigui
	$(INSTALL_DATA) python/coccilib/coccigui/pygui.gladep \
		$(DESTDIR)$(LIBDIR)/python/coccilib/coccigui

install-stubs:
	$(MKDIR_P) $(DESTDIR)$(LIBDIR)
	@if test -f ./bundles/pyml/dllpyml_stubs.so; then \
		cp -fv ./bundles/pyml/dllpyml_stubs.so $(DESTDIR)$(LIBDIR); fi
	@if test -f ./bundles/pcre/dllpcre_stubs.so; then \
		cp -fv ./bundles/pcre/dllpcre_stubs.so $(DESTDIR)$(LIBDIR); fi

install: install-common install-man install-stubs $(PYTHON_INSTALL_TARGET)
	rm -f $(DESTDIR)$(LIBDIR)/spatch
	rm -f $(DESTDIR)$(LIBDIR)/spatch.opt
	rm -f $(DESTDIR)$(BINDIR)/pycocci
<<<<<<< HEAD
	@$(MAKE) install -C tools/spgen
	$(INSTALL_PROGRAM) tools/pycocci $(DESTDIR)$(BINDIR)
=======
>>>>>>> a9f3c80c
	@if test -x spatch -o -x spatch.opt; then \
		$(MAKE) install-def;fi
	@if test -x spatch ; then \
		$(MAKE) install-byte; fi
	@if test -x spatch.opt ; then \
		$(MAKE) install-opt;fi
	@if test ! -x spatch -a ! -x spatch.opt ; then \
		$(ECHO) -e "\n\n\t==> Run 'make', 'make opt', or both first. <==\n\n";fi
	@$(ECHO) -e "\n\tYou can also install spatch by copying the program spatch"
	@$(ECHO) -e "\t(available in this directory) anywhere you want and"
	@$(ECHO) -e "\tgive it the right options to find its configuration files.\n"

#
# Installation of spatch and spatch.opt and their wrappers
#

# user will use spatch to run one of the binaries
install-def:
	$(INSTALL_PROGRAM) scripts/spatch $(DESTDIR)$(BINDIR)/spatch

# user will use spatch.byte to run spatch (bytecode)
install-byte:
	$(INSTALL_PROGRAM) spatch $(DESTDIR)$(LIBDIR)
	$(INSTALL_PROGRAM) scripts/spatch.byte $(DESTDIR)$(BINDIR)/spatch.byte

# user will use spatch.opt to run spatch.opt (native)
install-opt:
	$(INSTALL_PROGRAM) spatch.opt $(DESTDIR)$(LIBDIR)
	$(INSTALL_PROGRAM) scripts/spatch.opt $(DESTDIR)$(BINDIR)/spatch.opt

uninstall:
	rm -f $(DESTDIR)$(BINDIR)/spatch
	rm -f $(DESTDIR)$(BINDIR)/spatch.opt
	rm -f $(DESTDIR)$(BINDIR)/spatch.byte
	rm -f $(DESTDIR)$(LIBDIR)/dllpyml_stubs.so
	rm -f $(DESTDIR)$(LIBDIR)/dllpcre_stubs.so
	rm -f $(DESTDIR)$(LIBDIR)/spatch
	rm -f $(DESTDIR)$(LIBDIR)/spatch.opt
	rm -f $(DESTDIR)$(LIBDIR)/standard.h
	rm -f $(DESTDIR)$(LIBDIR)/standard.iso
	rm -f $(DESTDIR)$(LIBDIR)/ocaml/*.cmi
	rm -f $(DESTDIR)$(LIBDIR)/python/coccilib/coccigui/*
	rm -f $(DESTDIR)$(LIBDIR)/python/coccilib/*.py
	@$(MAKE) uninstall -C tools/spgen/source
	rmdir --ignore-fail-on-non-empty -p \
		$(DESTDIR)$(LIBDIR)/python/coccilib/coccigui
	rmdir --ignore-fail-on-non-empty $(DESTDIR)$(LIBDIR)/ocaml
	rmdir $(DESTDIR)$(LIBDIR)
	rm -f $(DESTDIR)$(MANDIR)/man1/spatch.1
	rm -f $(DESTDIR)$(MANDIR)/man3/Coccilib.3cocci
	rm -f $(DESTDIR)$(MANDIR)/man1/spgen.1

uninstall-bash:
	rm -f $(DESTDIR)$(BASH_COMPLETION_DIR)/spatch
	rmdir --ignore-fail-on-non-empty -p \
		$(DESTDIR)$(BASH_COMPLETION_DIR)

uninstall-tools:
	rm -f $(DESTDIR)$(BINDIR)/splitpatch
	rm -f $(DESTDIR)$(BINDIR)/cocci-send-email.perl
	rm -f $(DESTDIR)$(BINDIR)/pycocci

version:
	@$(ECHO) "spatch     $(VERSION)"
	@$(ECHO) "coccicheck $(CCVERSION)"


##############################################################################
# Deb package (for Ubuntu) and release rules
##############################################################################

include Makefile.release

##############################################################################
# Developer rules
##############################################################################

-include Makefile.dev

test: $(TARGET)
	./$(TARGET) -testall

testparsing:
	./$(TARGET) -D standard.h -parse_c -dir tests/

# the check target runs:
# * some feature tests (depending on what is enabled)
# * the test suite
check: scripts/spatch
	@$(ECHO) "Testing if spatch works on hello world..."
	@COCCINELLE_HOME="$$(pwd)" ./scripts/spatch --sp-file demos/hello/hello-smpl.cocci demos/hello/helloworld.c --very-quiet | grep -q '+  printf("world, hello!");'
	@$(ECHO) "Testing if spatch works with regexes..."
	@COCCINELLE_HOME="$$(pwd)" ./scripts/spatch --sp-file demos/hello/hello-regexp.cocci demos/hello/helloworld.c --very-quiet | grep -q '+  printf("world, hello!");'
	@if test "x${FEATURE_OCAML}" = x1 -a -z "${NO_OCAMLFIND}"; then \
		$(ECHO) "Testing if spatch works with ocaml scripts..."; \
		COCCINELLE_HOME="$$(pwd)" ./scripts/spatch --sp-file demos/hello/hello-ocaml.cocci demos/hello/helloworld.c --very-quiet | grep -q 'Hello at: 2'; fi
	@if test "x${FEATURE_PYTHON}" = x1; then \
		$(ECHO) "Testing if spatch works with python scripts..."; \
		COCCINELLE_HOME="$$(pwd)" ./scripts/spatch --sp-file demos/hello/hello-python.cocci demos/hello/helloworld.c --very-quiet | grep -q 'Hello at: 2'; fi
	@$(ECHO) running the test suite
	COCCINELLE_HOME="$$(pwd)" ./scripts/spatch --testall --no-update-score-file

pycocci-check:
	COCCINELLE_HOME="$$(pwd)" ./scripts/pycocci-check.sh

# -inline 0  to see all the functions in the profile.
# Can also use the profile framework in commons/ and run your program
# with -profile.
forprofiling:
	$(MAKE) OPTFLAGS="-p -inline 0 ${EXTRA_OCAML_FLAGS}" opt

clean distclean::
	rm -f gmon.out ocamlprof.dump

tags:
	otags -no-mli-tags -r  .

##############################################################################
# Misc rules
##############################################################################

##############################################################################
# Generic ocaml rules
##############################################################################

.SUFFIXES: .ml .mli .cmo .cmi .cmx

.ml.cmo:
	$(OCAMLC_CMD) -c $<
.mli.cmi:
	$(OCAMLC_CMD) -c $<
.ml.cmx:
	$(OCAMLOPT_CMD) -c $<

.ml.mldepend:
	$(OCAMLC_CMD) -i $<

clean distclean::
	rm -f .depend
	rm -f *.cm[iox] *.o *.annot
	rm -f *~ .*~ *.exe #*#

distclean::
	set -e; for i in $(CLEANSUBDIRS); do $(MAKE) -C $$i $@; done
	rm -f TAGS *.native *.byte *.d.native *.p.byte
	if test -z "${KEEP_GENERATED}"; then \
		rm -f tests/SCORE_actual.sexp tests/SCORE_best_of_both.sexp; fi
	find . -name ".#*1.*" | xargs rm -f
	rm -f $(EXEC) $(EXEC).opt $(EXEC).top
	rm -f setup/Makefile

# using 'touch' to prevent infinite recursion with 'make depend'
.PHONY:: depend
.depend: Makefile.config version
	@touch .depend
	@$(MAKE) depend

depend: Makefile.config version
	@$(ECHO) "Constructing '.depend'"
	@rm -f .depend
	set -e; for i in $(MAKELIBS) $(MAKESUBDIRS); do echo $$i; $(MAKE) -C $$i depend; done
	$(OCAMLDEP_CMD) $(MLI_FILES) $(ML_FILES) > .depend

##############################################################################
# configure-related
##############################################################################

distclean::
	@echo "Cleaning configured files"
	if test -z "${KEEP_CONFIG}"; then rm -f Makefile.config; fi
	rm -rf autom4te.cache
	rm -f config.status
	rm -f config.log
	if test -z "${KEEP_GENERATED}"; then \
		rm -f version.ml; fi
	rm -f globals/config.ml
	rm -f globals/regexp.ml python/pycocci.ml ocaml/prepare_ocamlcocci.ml
	rm -f scripts/spatch.sh
	rm -f aclocal.m4
	for i in `find . -name '*.in'`; do rm -f `echo $$i | sed "s/\.in$$//"`; done
	@echo "Run './configure' again prior to building coccinelle."
	@echo "If ./configure does not exist, run ./autogen first."


# don't include depend for those actions that either don't need
# depend or that call 'make .depend' explicitly.
# TODO: find a nicer way to express this
ifneq ($(MAKECMDGOALS),clean)
ifneq ($(MAKECMDGOALS),distclean)
ifneq ($(MAKECMDGOALS),configure)
ifneq ($(MAKECMDGOALS),prerelease)
ifneq ($(MAKECMDGOALS),release)
ifneq ($(MAKECMDGOALS),package)
ifneq ($(MAKECMDGOALS),all-release)
ifneq ($(MAKECMDGOALS),all-dev)
ifneq ($(MAKECMDGOALS),all)
ifneq ($(MAKECMDGOALS),.depend)
ifneq ($(MAKECMDGOALS),depend)
-include .depend
endif
endif
endif
endif
endif
endif
endif
endif
endif
endif
endif

include Makefile.common<|MERGE_RESOLUTION|>--- conflicted
+++ resolved
@@ -387,11 +387,8 @@
 	rm -f $(DESTDIR)$(LIBDIR)/spatch
 	rm -f $(DESTDIR)$(LIBDIR)/spatch.opt
 	rm -f $(DESTDIR)$(BINDIR)/pycocci
-<<<<<<< HEAD
 	@$(MAKE) install -C tools/spgen
 	$(INSTALL_PROGRAM) tools/pycocci $(DESTDIR)$(BINDIR)
-=======
->>>>>>> a9f3c80c
 	@if test -x spatch -o -x spatch.opt; then \
 		$(MAKE) install-def;fi
 	@if test -x spatch ; then \
