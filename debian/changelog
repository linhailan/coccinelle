<<<<<<< HEAD
coccinelle (1.0.2~15.04npalix1) vivid; urgency=medium

  * New release 1.0.2

 -- Nicolas Palix (LIG) <nicolas.palix@imag.fr>  Thu, 10 Sep 2015 00:06:13 +0000
=======
coccinelle (1.0.2~14.04npalix3) trusty; urgency=medium

  * New release 1.0.2
  * Fix Python dependency

 -- Nicolas Palix (LIG) <nicolas.palix@imag.fr>  Sun, 13 Sep 2015 23:37:03 +0000

coccinelle (1.0.2~14.04npalix2) trusty; urgency=medium

  * New release 1.0.2

 -- Nicolas Palix (LIG) <nicolas.palix@imag.fr>  Sun, 13 Sep 2015 06:22:58 +0000
>>>>>>> a9f3c80c

coccinelle (1.0.2~14.04npalix1) trusty; urgency=medium

  * New release 1.0.2

 -- Nicolas Palix (LIG) <nicolas.palix@imag.fr>  Wed, 09 Sep 2015 21:54:52 +0000

coccinelle (1.0.0-rc22~14.04npalix1) trusty; urgency=medium

  * New release 1.0.0-rc22

 -- Nicolas Palix (Lab) <nicolas.palix@imag.fr>  Mon, 20 Oct 2014 14:50:49 +0200

coccinelle (1.0.0-rc21~npalix3) saucy; urgency=low

  * New release 1.0.0-rc21

 -- Nicolas Palix (Lab) <nicolas.palix@imag.fr>  Thu, 24 Apr 2014 01:52:39 +0200<|MERGE_RESOLUTION|>--- conflicted
+++ resolved
@@ -1,10 +1,15 @@
-<<<<<<< HEAD
+coccinelle (1.0.2~15.04npalix2) vivid; urgency=medium
+
+  * New release 1.0.2
+
+ -- Nicolas Palix (LIG) <nicolas.palix@imag.fr>  Sun, 13 Sep 2015 23:56:01 +0000
+
 coccinelle (1.0.2~15.04npalix1) vivid; urgency=medium
 
   * New release 1.0.2
 
  -- Nicolas Palix (LIG) <nicolas.palix@imag.fr>  Thu, 10 Sep 2015 00:06:13 +0000
-=======
+
 coccinelle (1.0.2~14.04npalix3) trusty; urgency=medium
 
   * New release 1.0.2
@@ -17,7 +22,6 @@
   * New release 1.0.2
 
  -- Nicolas Palix (LIG) <nicolas.palix@imag.fr>  Sun, 13 Sep 2015 06:22:58 +0000
->>>>>>> a9f3c80c
 
 coccinelle (1.0.2~14.04npalix1) trusty; urgency=medium
 
