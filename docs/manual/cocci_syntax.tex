--- conflicted
+++ resolved
@@ -733,11 +733,8 @@
 
 One way to describe code control flow is in terms of McCabe cyclomatic
 complexity.
-<<<<<<< HEAD
-The program flow1.c has a linear control flow, it has no branches. The main
-=======
-The program flow1.1 has a linear control flow, i.e., it has no branches. The main
->>>>>>> 19f9421d
+The program flow1.c has a linear control flow, i.e., it has no
+branches. The main
 routine has a McCabe cyclomatic complexity of 1. The McCabe cyclomatic
 complexity can be computed using
 {\tt pmccabe} (https://www.gnu.org/\-software/\-complexity/\-manual/\-html\_node/\-pmccabe-parsing.html).
