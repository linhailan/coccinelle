--- conflicted
+++ resolved
@@ -935,13 +935,8 @@
             (* kbuild *)
 	      | true, kbuild_info_file,_,_ ->
 		  let dirs =
-<<<<<<< HEAD
-                    Common.cmd_to_list ("find "^(String.concat " " (x::xs))^" -type d")
-                  in
-=======
                     Common.cmd_to_list
 		      ("find "^(String.concat " " (x::xs))^" -type d") in
->>>>>>> 6d7f2cfb
 		  let info = Kbuild.parse_kbuild_info kbuild_info_file in
 		  let groups = Kbuild.files_in_dirs dirs info in
 
@@ -1053,12 +1048,8 @@
 		  flush stderr;
 
 		  Common.timeout_function_opt !FC.timeout (fun () ->
-<<<<<<< HEAD
-		    Common.report_if_take_time 10 (String.concat " " cfiles) (fun () ->
-=======
 		    Common.report_if_take_time 10 (String.concat " " cfiles)
 		      (fun () ->
->>>>>>> 6d7f2cfb
                       try
 			let optfile =
 			  if !output_file <> "" && !compat_mode then
